<p align="center">
  <img src="https://github.com/radiantearth/stac-site/raw/master/images/logo/stac-030-long.png" width=400>
  <p align="center">FastAPI implemention of the STAC API spec.</p>
</p>
<p align="center">
  <a href="https://github.com/stac-utils/stac-fastapi/actions?query=workflow%3Acicd" target="_blank">
      <img src="https://github.com/stac-utils/stac-fastapi/workflows/stac-fastapi/badge.svg" alt="Test">
  </a>
  <a href="https://pypi.org/project/stac-fastapi" target="_blank">
      <img src="https://img.shields.io/pypi/v/stac-fastapi.api?color=%2334D058&label=pypi%20package" alt="Package version">
  </a>
  <a href="https://github.com/stac-utils/stac-fastapi/blob/master/LICENSE" target="_blank">
      <img src="https://img.shields.io/github/license/stac-utils/stac-fastapi.svg" alt="License">
  </a>
</p>

---

**Documentation**: [https://stac-utils.github.io/stac-fastapi/](https://stac-utils.github.io/stac-fastapi/)

**Source Code**: [https://github.com/stac-utils/stac-fastapi](https://github.com/stac-utils/stac-fastapi)

---

Python library for building a STAC compliant FastAPI application.  The project is split up into several namespace
packages:

- **stac_fastapi.api**: An API layer which enforces the [stac-api-spec](https://github.com/radiantearth/stac-api-spec).
- **stac_fastapi.extensions**: Abstract base classes for [STAC API extensions](https://github.com/radiantearth/stac-api-spec/blob/master/extensions.md) and third-party extensions.
- **stac_fastapi.types**: Shared types and abstract base classes used by the library.

#### Backends
- **stac_fastapi.sqlalchemy**: Postgres backend implementation with sqlalchemy.
- **stac_fastapi.pgstac**: Postgres backend implementation with [PGStac](https://github.com/stac-utils/pgstac).

`stac-fastapi` was initially developed by [arturo-ai](https://github.com/arturo-ai).

## Installation

```bash
# Install from pypi.org
pip install stac-fastapi.api stac-fastapi.types stac-fastapi.extensions

# Install a backend of your choice
pip install stac-fastapi.sqlalchemy
# or
pip install stac-fastapi.pgstac

#/////////////////////
# Install from sources

git clone https://github.com/stac-utils/stac-fastapi.git && cd stac-fastapi
pip install \
  -e stac_fastapi/api \
  -e stac_fastapi/types \
  -e stac_fastapi/extensions

# Install a backend of your choice
pip install -e stac_fastapi/sqlalchemy
# or
pip install -e stac_fastapi/pgstac
```

## Local Development

Use docker-compose via make to start the application, migrate the database, and ingest some example data:
```bash
make image
make docker-run-all
```

- The SQLAlchemy backend app will be available on <http://localhost:8081>.
- The PGStac backend app will be available on <http://localhost:8082>.

You can also launch only one of the applications with either of these commands:

```shell
make docker-run-pgstac
make docker-run-sqlalchemy
```

The application will be started on <http://localhost:8080>.

<<<<<<< HEAD
=======
By default, the apps are run with uvicorn hot-reloading enabled. This can be turned off by changing the value
of the `RELOAD` env var in docker-compose.yml to `false`.

>>>>>>> e61b32cf
#### Note to Docker for Windows users

You'll need to enable experimental features on Docker for Windows in order to run the docker-compose,
due to the "--platform" flag that is required to allow the project to run on some Apple architectures.
To do this, open Docker Desktop, go to settings, select "Docker Engine", and modify the configuration
JSON to have `"experimental": true`.

### Testing

Before running the tests, ensure the database and apps run with docker-compose are down:

```shell
docker-compose down
```

The database container provided by the docker-compose stack must be running. This can be started with:

```shell
make run-database
```

To run tests for both the pgstac and sqlalchemy backends, execute:

```shell
make test
```

To only run pgstac backend tests:

```shell
make test-pgstac
```

To only run sqlalchemy backend tests:

```shell
make test-sqlalchemy
```

Run individual tests by running pytest within a docker container:

```shell
make docker-shell-pgstac # or docker-shell-sqlalchemy
$ pip install -e stac_fastapi/pgstac[dev]
$ pytest -v stac_fastapi/pgstac/tests/api/test_api.py 
```<|MERGE_RESOLUTION|>--- conflicted
+++ resolved
@@ -81,12 +81,9 @@
 
 The application will be started on <http://localhost:8080>.
 
-<<<<<<< HEAD
-=======
 By default, the apps are run with uvicorn hot-reloading enabled. This can be turned off by changing the value
 of the `RELOAD` env var in docker-compose.yml to `false`.
 
->>>>>>> e61b32cf
 #### Note to Docker for Windows users
 
 You'll need to enable experimental features on Docker for Windows in order to run the docker-compose,
