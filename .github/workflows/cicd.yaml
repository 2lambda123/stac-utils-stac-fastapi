--- conflicted
+++ resolved
@@ -47,18 +47,7 @@
         run: |
           python -m pip install --upgrade pipenv wheel
 
-<<<<<<< HEAD
-#      - id: cache-pipenv
-#        uses: actions/cache@v1
-#        with:
-#          path: ~/.local/share/virtualenvs
-#          key: ${{ runner.os }}-pipenv-${{ hashFiles('**/Pipfile.lock') }}
-
       - name: Install dependencies
-#        if: steps.cache-pipenv.outputs.cache-hit != 'true'
-=======
-      - name: Install dependencies
->>>>>>> d561b318
         run: |
           pipenv install --deploy --dev
 
