--- conflicted
+++ resolved
@@ -13,32 +13,6 @@
         python-version: ["3.8", "3.9", "3.10", "3.11"]
     timeout-minutes: 10
 
-<<<<<<< HEAD
-=======
-    services:
-      db_service:
-        image: ghcr.io/stac-utils/pgstac:v0.6.12
-        env:
-          POSTGRES_USER: username
-          POSTGRES_PASSWORD: password
-          POSTGRES_DB: postgis
-          POSTGRES_HOST: localhost
-          POSTGRES_PORT: 5432
-          PGUSER: username
-          PGPASSWORD: password
-          PGDATABASE: postgis
-          ALLOW_IP_RANGE: 0.0.0.0/0
-        # Set health checks to wait until postgres has started
-        options: >-
-          --health-cmd pg_isready
-          --health-interval 10s
-          --health-timeout 10s
-          --health-retries 10
-        ports:
-          # Maps tcp port 5432 on service container to the host
-          - 5432:5432
-
->>>>>>> c32d5bc4
     steps:
       - name: Check out repository code
         uses: actions/checkout@v3
@@ -69,98 +43,6 @@
         env:
           ENVIRONMENT: testing
 
-<<<<<<< HEAD
-=======
-      - name: Run test suite
-        run: |
-          cd stac_fastapi/types && pipenv run pytest -svvv
-        env:
-          ENVIRONMENT: testing
-
-      - name: Run test suite
-        run: |
-          cd stac_fastapi/sqlalchemy && pipenv run pytest -svvv
-        env:
-          ENVIRONMENT: testing
-          POSTGRES_USER: username
-          POSTGRES_PASS: password
-          POSTGRES_DBNAME: postgis
-          POSTGRES_HOST_READER: localhost
-          POSTGRES_HOST_WRITER: localhost
-          POSTGRES_PORT: 5432
-
-      - name: Run test suite
-        run: |
-          cd stac_fastapi/pgstac && pipenv run pytest -svvv
-        env:
-          ENVIRONMENT: testing
-          POSTGRES_USER: username
-          POSTGRES_PASS: password
-          POSTGRES_DBNAME: postgis
-          POSTGRES_HOST_READER: localhost
-          POSTGRES_HOST_WRITER: localhost
-          POSTGRES_PORT: 5432
-
-  validate:
-    runs-on: ubuntu-latest
-    strategy:
-      fail-fast: false
-      matrix:
-        backend: ["sqlalchemy", "pgstac"]
-    services:
-      pgstac:
-        image: ghcr.io/stac-utils/pgstac:v0.6.11
-        env:
-          POSTGRES_USER: username
-          POSTGRES_PASSWORD: password
-          POSTGRES_DB: postgis
-          PGUSER: username
-          PGPASSWORD: password
-          PGDATABASE: postgis
-        options: >-
-          --health-cmd pg_isready
-          --health-interval 10s
-          --health-timeout 5s
-          --health-retries 5
-        ports:
-          - 5432:5432
-    steps:
-      - name: Check out repository code
-        uses: actions/checkout@v3
-      - name: Setup Python
-        uses: actions/setup-python@v3
-        with:
-          python-version: "3.10"
-          cache: pip
-          cache-dependency-path: stac_fastapi/pgstac/setup.cfg
-      - name: Install stac-fastapi and stac-api-validator
-        run: pip install ./stac_fastapi/api ./stac_fastapi/types ./stac_fastapi/${{ matrix.backend }}[server] stac-api-validator==0.4.1
-      - name: Run migration
-        if: ${{ matrix.backend == 'sqlalchemy' }}
-        run: cd stac_fastapi/sqlalchemy && alembic upgrade head
-        env:
-          POSTGRES_USER: username
-          POSTGRES_PASS: password
-          POSTGRES_DBNAME: postgis
-          POSTGRES_HOST: localhost
-          POSTGRES_PORT: 5432
-      - name: Load data and validate
-        run: python -m stac_fastapi.${{ matrix.backend }}.app & ./scripts/wait-for-it.sh localhost:8080 && python ./scripts/ingest_joplin.py http://localhost:8080 && ./scripts/validate http://localhost:8080
-        env:
-          POSTGRES_USER: username
-          POSTGRES_PASS: password
-          POSTGRES_DBNAME: postgis
-          POSTGRES_HOST_READER: localhost
-          POSTGRES_HOST_WRITER: localhost
-          POSTGRES_PORT: 5432
-          PGUSER: username
-          PGPASSWORD: password
-          PGHOST: localhost
-          PGDATABASE: postgis
-          APP_HOST: 0.0.0.0
-          APP_PORT: 8080
-
->>>>>>> c32d5bc4
   test-docs:
     runs-on: ubuntu-latest
     steps:
