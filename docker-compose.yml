--- conflicted
+++ resolved
@@ -70,11 +70,7 @@
 
   database:
     container_name: stac-db
-<<<<<<< HEAD
     image: ghcr.io/stac-utils/pgstac:v0.4.3
-=======
-    image: ghcr.io/stac-utils/pgstac:v0.4.2
->>>>>>> caf6a148
     environment:
       - POSTGRES_USER=username
       - POSTGRES_PASSWORD=password
