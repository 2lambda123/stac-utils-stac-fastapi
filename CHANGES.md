# Changelog

## [Unreleased] - TBD

* add more openapi metadata in input models [#734](https://github.com/stac-utils/stac-fastapi/pull/734)

## [3.0.0b2] - 2024-07-09

### Changed

* move back to `@attrs` (instead of dataclass) for `APIRequest` (model for GET request) class type [#729](https://github.com/stac-utils/stac-fastapi/pull/729)

## [3.0.0b1] - 2024-07-05

### Added

* Add attributes to `stac_fastapi.api.app.StacApi` to enable customization of request model for:
  - `/collections`: **collections_get_request_model**, default to `EmptyRequest`
  - `/collections/{collection_id}`: **collection_get_request_model**, default to `CollectionUri`
  - `/collections/{collection_id}/items`: **items_get_request_model**, default to `ItemCollectionUri`
  - `/collections/{collection_id}/items/{item_id}`: **item_get_request_model**, default to `ItemUri`

### Removed

* Removed the Filter Extension dependency from `AggregationExtensionPostRequest` and `AggregationExtensionGetRequest` [#716](https://github.com/stac-utils/stac-fastapi/pull/716)
* Removed `pagination_extension` attribute in `stac_fastapi.api.app.StacApi`
* Removed use of `pagination_extension` in `register_get_item_collection` function (User now need to construct the request model and pass it using `items_get_request_model` attribute)
* Removed use of `FieldsExtension` in `stac_fastapi.api.app.StacApi`. If users use `FieldsExtension`, they would have to handle overpassing the model validation step by returning a `JSONResponse` from the `post_search` and `get_search` client methods.

### Changed

* Replaced `@attrs` with python `@dataclass` for `APIRequest` (model for GET request) class type [#714](https://github.com/stac-utils/stac-fastapi/pull/714)
* Moved `GETPagination`, `POSTPagination`, `GETTokenPagination` and `POSTTokenPagination` to `stac_fastapi.extensions.core.pagination.request` submodule [#717](https://github.com/stac-utils/stac-fastapi/pull/717)
* update FastAPI requirement to `>=0.111.0`

## [3.0.0a4] - 2024-06-27

### Fixed

* Updated default filter language in filter extension's POST search request model to match the extension's documentation [#711](https://github.com/stac-utils/stac-fastapi/issues/711)

### Removed

* Removed the Filter Extension depenency from `AggregationExtensionPostRequest` and `AggregationExtensionGetRequest` [#716](https://github.com/stac-utils/stac-fastapi/pull/716)
* Removed `add_middleware` method in `StacApi` object and let starlette handle the middleware stack creation [721](https://github.com/stac-utils/stac-fastapi/pull/721)

## [3.0.0a3] - 2024-06-13

### Added

* Add base support for the Aggregation extension [#684](https://github.com/stac-utils/stac-fastapi/pull/684)

### Changed

* Added option for default route dependencies `*` can be used for `path` or `method` to match all allowed route. ([#705](https://github.com/stac-utils/stac-fastapi/pull/705))
* Moved `AsyncBaseFiltersClient` and `BaseFiltersClient` classes in `stac_fastapi.extensions.core.filter.client` submodule ([#704](https://github.com/stac-utils/stac-fastapi/pull/704))
* Removed `default_includes` from `stac_fastapi.types.config.ApiSettings` ([#706](https://github.com/stac-utils/stac-fastapi/pull/706))
* Deprecated *Fields* extension `PostFieldsExtension.filter_fields` property ([#706](https://github.com/stac-utils/stac-fastapi/pull/706))

## [3.0.0a2] - 2024-05-31

### Fixed

* Fix missing default (`None`) for optional `query` attribute in `QueryExtensionPostRequest` model ([#701](https://github.com/stac-utils/stac-fastapi/pull/701))

## [3.0.0a1] - 2024-05-22

### Changed

* Switch from `fastapi` to `fastapi-slim` to avoid installing unwanted dependencies. ([#687](https://github.com/stac-utils/stac-fastapi/pull/687))
* Replace Enum with `Literal` for `FilterLang`. ([#686](https://github.com/stac-utils/stac-fastapi/pull/686))
* Update stac-pydantic requirement to `~3.1` ([#697](https://github.com/stac-utils/stac-fastapi/pull/697))

### Removed

* Pystac as it was just used for a datetime to string function. ([#690](https://github.com/stac-utils/stac-fastapi/pull/690))

### Fixed

* Make `str_to_interval` not return a tuple for single-value input (fixing `datetime` argument as passed to `get_search`). ([#692](https://github.com/stac-utils/stac-fastapi/pull/692))

## [3.0.0a0] - 2024-05-06

### Added

* Add enhanced middleware configuration to the StacApi class, enabling specific middleware options and dynamic addition post-application initialization. ([#442](https://github.com/stac-utils/stac-fastapi/pull/442))
* Add Response Model to OpenAPI, even if model validation is turned off ([#625](https://github.com/stac-utils/stac-fastapi/pull/625))

## Changed

* Update to pydantic v2 and stac_pydantic v3 ([#625](https://github.com/stac-utils/stac-fastapi/pull/625))
* Removed internal Search and Operator Types in favor of stac_pydantic Types ([#625](https://github.com/stac-utils/stac-fastapi/pull/625))
* Fix response model validation ([#625](https://github.com/stac-utils/stac-fastapi/pull/625))
* Use status code 201 for Item/Collection creation ([#625](https://github.com/stac-utils/stac-fastapi/pull/625))
* Replace Black with Ruff Format ([#625](https://github.com/stac-utils/stac-fastapi/pull/625))
* add `response_class` in the route definitions for `FilterExtension`

## [2.5.5.post1] - 2024-04-25

### Fixed

* Fix `service-doc` and `service-desc` url in landing page when using router prefix for `AsyncBaseCoreClient`. ([#675](https://github.com/stac-utils/stac-fastapi/pull/675))

## [2.5.5] - 2024-04-24

### Fixed

* Fix `service-doc` and `service-desc` url in landing page when using router prefix. ([#673](https://github.com/stac-utils/stac-fastapi/pull/673))

## [2.5.4] - 2024-04-24

### Fixed

* Fix missing payload for the PUT `collection/{collection_id}` endpoint ([#665](https://github.com/stac-utils/stac-fastapi/issues/665))
* Return 400 for datetime errors ([#670](https://github.com/stac-utils/stac-fastapi/pull/670))

## [2.5.3] - 2024-04-23

### Fixed

* Remove the str2list converter from intersection queries via BaseSearchGetRequest ([#668](https://github.com/stac-utils/stac-fastapi/pull/668))
* Apply datetime converter in ItemCollection endpoint model ([#667](https://github.com/stac-utils/stac-fastapi/pull/667))

## [2.5.2] - 2024-04-19

### Fixed

* BaseSearchGetRequest datetime validator str_to_interval not allowing GET /search requests with datetime = None ([#662](https://github.com/stac-utils/stac-fastapi/pull/662))

## [2.5.1] - 2024-04-18

### Fixed

* Fixed warnings.warn deprecation syntax for response class and the context extension ([#660](https://github.com/stac-utils/stac-fastapi/pull/660))

## [2.5.0] - 2024-04-12

### Added

* Add benchmark in CI ([#650](https://github.com/stac-utils/stac-fastapi/pull/650))
<<<<<<< HEAD
* Add Free-text Extension to third party extensions ([#655](https://github.com/stac-utils/stac-fastapi/pull/655))
=======
* Add `/queryables` link to the landing page ([#587](https://github.com/stac-utils/stac-fastapi/pull/587))
- `id`, `title`, `description` and `api_version` fields can be customized via env variables
* Add `DeprecationWarning` for the `ContextExtension`
* Add support for Python 3.12
>>>>>>> c55c2537

### Changed

* Updated the collection update endpoint to match with the collection-transaction extension. ([#630](https://github.com/stac-utils/stac-fastapi/issues/630))
* Improve bbox and datetime typing ([#490](https://github.com/stac-utils/stac-fastapi/pull/490)
* Add `items` link to inferred link relations ([#634](https://github.com/stac-utils/stac-fastapi/issues/634))
* Make sure FastAPI uses Pydantic validation and serialization by not wrapping endpoint output with a Response object ([#650](https://github.com/stac-utils/stac-fastapi/pull/650))
* Allow `GeometryCollections` for `intersects` parameter in POST search queries ([#548](https://github.com/stac-utils/stac-fastapi/pull/548))

### Removed

* Deprecate `response_class` option in `stac_fastapi.api.routes.create_async_endpoint` method ([#650](https://github.com/stac-utils/stac-fastapi/pull/650))

## [2.4.9] - 2023-11-17

### Added

* Add CQL2-json to filter conformance class ([#611](https://github.com/stac-utils/stac-fastapi/issues/611))
* Add Elasticsearch backend ([#616](https://github.com/stac-utils/stac-fastapi/pull/616))

### Changed

* Forward `x-forwarded-host` ([#586](https://github.com/stac-utils/stac-fastapi/pull/586))
* Add `method` parameter to Bulk Transactions extension in order to support upserting bulk data ([#614](https://github.com/stac-utils/stac-fastapi/pull/614))

## [2.4.8] - 2023-06-07

### Changed

* Advertise STAC API v1.0.0 ([#578](https://github.com/stac-utils/stac-fastapi/pull/578))

## [2.4.7] - 2023-05-16

### Added

* Add support for POSTing ItemCollections to the /items endpoint of the Transaction Extension ([#547](https://github.com/stac-utils/stac-fastapi/pull/574))

### Changed

* flake8, isort, and pydocstyle replaced by ruff for pre-commit checks ([#549](https://github.com/stac-utils/stac-fastapi/pull/549))

## [2.4.6] - 2023-05-09

### Changed

* Backends are now hosted in their own repositories ([https://github.com/stac-utils/stac-fastapi/pull/555]):
  * [stac-fastapi-pgstac](https://github.com/stac-utils/stac-fastapi-pgstac)
  * [stac-fastapi-sqlalchemy](https://github.com/stac-utils/stac-fastapi-sqlalchemy)

## [2.4.5] - 2023-04-04

### Changed

* Default branch to **main** ([#544](https://github.com/stac-utils/stac-fastapi/pull/544))

### Fixed

* Use `V()` instead of f-strings for pgstac queries ([#554](https://github.com/stac-utils/stac-fastapi/pull/554))

## [2.4.4] - 2023-03-09

### Added

* Nginx service as second docker-compose stack to demonstrate proxy ([#503](https://github.com/stac-utils/stac-fastapi/pull/503))
* Validation checks in CI using [stac-api-validator](github.com/stac-utils/stac-api-validator) ([#508](https://github.com/stac-utils/stac-fastapi/pull/508))
* Required links to the sqlalchemy ItemCollection endpoint ([#508](https://github.com/stac-utils/stac-fastapi/pull/508))
* Publication of docker images to GHCR ([#525](https://github.com/stac-utils/stac-fastapi/pull/525))

### Changed

* Updated CI to test against [pgstac v0.6.12](https://github.com/stac-utils/pgstac/releases/tag/v0.6.12) ([#511](https://github.com/stac-utils/stac-fastapi/pull/511))
* Reworked `update_openapi` and added a test for it ([#523](https://github.com/stac-utils/stac-fastapi/pull/523))
* Limit values above 10,000 are now replaced with 10,000 instead of returning a 400 error ([#526](https://github.com/stac-utils/stac-fastapi/pull/526))
* Updated pgstac to v0.7.1 ([#535](https://github.com/stac-utils/stac-fastapi/pull/535))

### Removed

* Incorrect context STAC extension url from the landing page ([#508](https://github.com/stac-utils/stac-fastapi/pull/508))

### Fixed

* Allow url encoded values for `query` in GET requests ([#504](https://github.com/stac-utils/stac-fastapi/pull/504))
* Fix path in `register_update_item` docstring ([#507](https://github.com/stac-utils/stac-fastapi/pull/507))
* `self` link rel for `/collections/{c_id}/items` ([#508](https://github.com/stac-utils/stac-fastapi/pull/508))
* Media type of the item collection endpoint ([#508](https://github.com/stac-utils/stac-fastapi/pull/508))
* Manually exclude non-truthy optional values from sqlalchemy serialization of Collections ([#508](https://github.com/stac-utils/stac-fastapi/pull/508))
* Support `intersects` in GET requests ([#521](https://github.com/stac-utils/stac-fastapi/pull/521))
* Deleting items that had repeated ids in other collections ([#520](https://github.com/stac-utils/stac-fastapi/pull/520))
* 404 for missing collection on /items for sqlalchemy ([#528](https://github.com/stac-utils/stac-fastapi/pull/528))
* Conformance URIs for the filter extension ([#540](https://github.com/stac-utils/stac-fastapi/pull/540))

### Deprecated

* Deprecated `VndOaiResponse` and `config_openapi`, will be removed in v3.0 ([#523](https://github.com/stac-utils/stac-fastapi/pull/523))

## [2.4.3] - 2022-11-25

### Added

* Add the `ENABLED_EXTENSIONS` environment variable determining which extensions are enabled in the pgstac application, all extensions are enabled by default ([#495](https://github.com/stac-utils/stac-fastapi/pull/495))

### Changed

### Removed

### Fixed

## [2.4.2] - 2022-11-25

### Added

* Add support in pgstac backend for /queryables and /collections/{collection_id}/queryables endpoints with functions exposed in pgstac 0.6.8 ([#474](https://github.com/stac-utils/stac-fastapi/pull/474))
* Add `bbox` and `datetime` query parameters to `/collections/{collection_id}/items`. ([#476](https://github.com/stac-utils/stac-fastapi/issues/476), [#380](https://github.com/stac-utils/stac-fastapi/issues/380))
* Update pgstac requirement to 0.6.10
* Add `servers` and `description` to OpenAPI ([#459](https://github.com/stac-utils/stac-fastapi/pull/459))

### Changed

### Removed

* Removed `stac_fastapi.api.routes.create_sync_endpoint` function to reduce code duplication ([#471](https://github.com/stac-utils/stac-fastapi/pull/471))

### Fixed

* Quote password in pgsql strings to accomodate special characters. ([#455](https://github.com/stac-utils/stac-fastapi/issues/455))
* Fix pgstac backend for /queryables endpoint to return 404 for non-existent collections ([#482](https://github.com/stac-utils/stac-fastapi/pull/482))
* `/collection/{collection_id}/items` endpoints now return geojson media type ([#488](https://github.com/stac-utils/stac-fastapi/pull/488))

## [2.4.1] - 2022-08-05

### Added

### Changed

### Removed

### Fixed

* `ciso8601` fails to build in some environments, instead use `pyiso8601` to parse datetimes.

## [2.4.0] - 2022-08-04

### Added

* Add hook to allow adding dependencies to routes. ([#295](https://github.com/stac-utils/stac-fastapi/pull/295))
* Ability to POST an ItemCollection to the collections/{collectionId}/items route. ([#367](https://github.com/stac-utils/stac-fastapi/pull/367))
* Add STAC API - Collections conformance class. ([383](https://github.com/stac-utils/stac-fastapi/pull/383))
* Bulk item inserts for pgstac implementation. ([411](https://github.com/stac-utils/stac-fastapi/pull/411))
* Add APIRouter prefix support for pgstac implementation. ([429](https://github.com/stac-utils/stac-fastapi/pull/429))
* Respect `Forwarded` or `X-Forwarded-*` request headers when building links to better accommodate load balancers and proxies.

### Changed

* Update FastAPI requirement to allow version >=0.73 ([#337](https://github.com/stac-utils/stac-fastapi/pull/337))
* Bump version of PGStac to 0.4.5  ([#346](https://github.com/stac-utils/stac-fastapi/pull/346))
* Add support for PGStac Backend to use PyGeofilter to convert Get Request with cql2-text into cql2-json to send to PGStac backend ([#346](https://github.com/stac-utils/stac-fastapi/pull/346))
* Updated all conformance classes to 1.0.0-rc.1. ([383](https://github.com/stac-utils/stac-fastapi/pull/383))
* Bulk Transactions object Items iterator now returns the Item objects rather than the string IDs of the Item objects
  ([#355](https://github.com/stac-utils/stac-fastapi/issues/355))
* docker-compose now runs uvicorn with hot-reloading enabled
* Bump version of PGStac to 0.6.2 that includes support for hydrating results in the API backed ([#397](https://github.com/stac-utils/stac-fastapi/pull/397))
* Make item geometry and bbox nullable in sqlalchemy backend. ([#398](https://github.com/stac-utils/stac-fastapi/pull/398))
* Transactions Extension update Item endpoint Item is now `/collections/{collection_id}/items/{item_id}` instead of
  `/collections/{collection_id}/items` to align with [STAC API
  spec](https://github.com/stac-api-extensions/transaction#methods) ([#425](https://github.com/stac-utils/stac-fastapi/pull/425))

### Removed

* Remove the unused `router_middleware` function ([#439](https://github.com/stac-utils/stac-fastapi/pull/439))

### Fixed

* Bumped uvicorn version to 0.17 (from >=0.12, <=0.14) to resolve security vulnerability related to websockets dependency version ([#343](https://github.com/stac-utils/stac-fastapi/pull/343))
* `AttributeError` and/or missing properties when requesting the complete `properties`-field in searches. Added test. ([#339](https://github.com/stac-utils/stac-fastapi/pull/339))
* Fixes issues (and adds tests) for issues caused by regression in pgstac ([#345](https://github.com/stac-utils/stac-fastapi/issues/345)
* Update error response payloads to match the API spec. ([#361](https://github.com/stac-utils/stac-fastapi/pull/361))
* Fixed stray `/` before the `#` in several extension conformance class strings ([383](https://github.com/stac-utils/stac-fastapi/pull/383))
* SQLAlchemy backend bulk item insert now works ([#356](https://github.com/stac-utils/stac-fastapi/issues/356))
* PGStac Backend has stricter implementation of Fields Extension syntax ([#397](https://github.com/stac-utils/stac-fastapi/pull/397))
* `/queryables` endpoint now has type `application/schema+json` instead of `application/json` ([#421](https://github.com/stac-utils/stac-fastapi/pull/421))
* Transactions Extension update Item endpoint validates that the `{collection_id}` path parameter matches the Item `"collection"` property
  from the request body, if present, and falls back to using the path parameter if no `"collection"` property is found in the body
  ([#425](https://github.com/stac-utils/stac-fastapi/pull/425))
* PGStac Backend Transactions endpoints return added Item/Collection instead of Item/Collection from request ([#424](https://github.com/stac-utils/stac-fastapi/pull/424))
* Application no longer breaks on startup when pagination extension is not included ([#444](https://github.com/stac-utils/stac-fastapi/pull/444))

## [2.3.0] - 2022-01-18

### Added

* Add link with rel-type of 'service-doc', pointing to HTML API documentation ([#298](https://github.com/stac-utils/stac-fastapi/pull/298))

### Changed

* Refactor to remove hardcoded search request models. Request models are now dynamically created based on the enabled extensions.
  ([#213](https://github.com/stac-utils/stac-fastapi/pull/213))
* Change example data to use correct `type` for the example Joplin collection ([#314](https://github.com/stac-utils/stac-fastapi/pull/314))
* Changed the geometry type in the Item model from Polygon to Geometry.
* Upgrade pgstac backend to use version 0.4.2 ([#321](https://github.com/stac-utils/stac-fastapi/pull/321))
* STAC 1.0.0-beta.4 conformance classes updated ([#298](https://github.com/stac-utils/stac-fastapi/pull/298))
* Upgrade pgstac backend to use version 0.4.3 ([#326](https://github.com/stac-utils/stac-fastapi/pull/326))

### Removed

* The tiles extension and all tiles links, added for demonstration purposes, have been removed. ([#309](https://github.com/stac-utils/stac-fastapi/pull/309))

### Fixed

* Import error using `importlib.util` ([#325](https://github.com/stac-utils/stac-fastapi/pull/325))
* Add environment variables required by upgraded pgstac container ([#313](https://github.com/stac-utils/stac-fastapi/pull/313))
* Enabled `ContextExtension` by default ([#207](https://github.com/stac-utils/stac-fastapi/issues/207))
* Content-type response headers for the /search endpoint now reflect the geojson response expected in the STAC api spec ([#220](https://github.com/stac-utils/stac-fastapi/issues/220))
* The minimum `limit` value for searches is now 1 ([#296](https://github.com/stac-utils/stac-fastapi/pull/296))
* Links stored with Collections and Items (e.g. license links) are now returned with those STAC objects ([#282](https://github.com/stac-utils/stac-fastapi/pull/282))
* Content-type response headers for the /api endpoint now reflect those expected in the STAC api spec ([#287](https://github.com/stac-utils/stac-fastapi/pull/287))
* Changed type options for datetime in BaseSearchGetRequest ([#318](https://github.com/stac-utils/stac-fastapi/pull/318))
* Expanded on tests to ensure properly testing get and post searches ([#318](https://github.com/stac-utils/stac-fastapi/pull/318))
* Ensure invalid datetimes result in 400s ([#323](https://github.com/stac-utils/stac-fastapi/pull/323))

## [2.2.0] - 2021-10-19

### Added

* Add CQL2 support ([#308](https://github.com/stac-utils/stac-fastapi/pull/308))
* Add ability to override ItemCollectionUri and SearchGetRequest models ([#271](https://github.com/stac-utils/stac-fastapi/pull/271))
* Added `collections` attribute to list of default fields to include, so that we satisfy the STAC API spec, which requires a `collections` attribute to be output when an item is part of a collection ([#276](https://github.com/stac-utils/stac-fastapi/pull/276))

### Changed

* Update pgstac to 0.4.0 ([#308](https://github.com/stac-utils/stac-fastapi/pull/308))
* Update get_item in sqlalchemy backend to allow for querying for items with same ids but in different collections. ([#275](https://github.com/stac-utils/stac-fastapi/pull/275))

## [2.1.1] - 2021-09-23

### Added

* Add `middlewares` option in `stac_fastapi.api.StacApi` to allow custom middleware configuration ([#267](https://github.com/stac-utils/stac-fastapi/pull/267))
* Support non-interval datetime queries on sqlalchemy backend ([#262](https://github.com/stac-utils/stac-fastapi/pull/262))
* Restrict `limit` parameter in sqlalchemy backend to between 1 and 10,000. ([#251](https://github.com/stac-utils/stac-fastapi/pull/251))
* Fix OAS conformance URL ([#263](https://github.com/stac-utils/stac-fastapi/pull/263))
* Links to children collections from the landing pagge always have a title ([#260](https://github.com/stac-utils/stac-fastapi/pull/260))
* Fix collection links in the `all_collections` method in `pgstac` ([#269](https://github.com/stac-utils/stac-fastapi/pull/269))

### Fixed

* Pin FastAPI to 0.67 to avoid issues with rendering OpenAPI documentation ([#246](https://github.com/stac-utils/stac-fastapi/pull/246))
* Add `stac_version` to default search attributes ([#268](https://github.com/stac-utils/stac-fastapi/pull/268))
* pgstac backend specifies collection_id when fetching a single item ([#279](https://github.com/stac-utils/stac-fastapi/pull/270))

## [2.1.0] - 2021-08-26

### Added

* Added filter extension. ([#165](https://github.com/stac-utils/stac-fastapi/pull/165))
* Add Support for CQL JSON to PGStac Backend ([#209](https://github.com/stac-utils/stac-fastapi/pull/209))
* Added item_serializer and item_table to BulkTransactionsClient in sqlalchemy backend ([#210](https://github.com/stac-utils/stac-fastapi/pull/210))
* Enable conformance class configuration ([#214](https://github.com/stac-utils/stac-fastapi/pull/214))
* Add/fix landing page links ([#229](https://github.com/stac-utils/stac-fastapi/pull/229))
* Correct response codes for bad/unusable bboxes ([#235](https://github.com/stac-utils/stac-fastapi/pull/235))
* Add a "method" field for search links ([#236](https://github.com/stac-utils/stac-fastapi/pull/236))
* Add extension schemas to landing ([#237](https://github.com/stac-utils/stac-fastapi/pull/237))

### Removed

* Remove shapely from stac_fastapi.pgstac requirements ([#225](https://github.com/stac-utils/stac-fastapi/pull/225))

### Changed

* Update to STAC API 1.0.0-beta.3 ([#239](https://github.com/stac-utils/stac-fastapi/pull/239))

### Fixed

* Make collection title optional in landing page links ([#198](https://github.com/stac-utils/stac-fastapi/pull/198))
* Preserve relative paths on link generation ([#199](https://github.com/stac-utils/stac-fastapi/pull/199))
* Fix collection endpoint return value to match spec (fixes regression) ([#232](https://github.com/stac-utils/stac-fastapi/pull/232))
* Return empty item collection instead of error when searching ([#233](https://github.com/stac-utils/stac-fastapi/pull/233))
* Correct response codes for bad/unusable bboxes ([#235](https://github.com/stac-utils/stac-fastapi/pull/235))
* Update pgstac to return 400 on invalid date parameter ([#240](https://github.com/stac-utils/stac-fastapi/pull/240))

## [2.0.0] - 2021-07-26

* Refactor stac-fastapi into submodules ([#106](https://github.com/)stac-utils/stac-fastapi/pull/106)
* Add pgstac backend ([#126](https://github.com/stac-utils/stac-fastapi/pull/126))
* Upgrade to stac-pydantic 2.0.0 and stac-spec 1.0.0 ([#181](https://github.com/stac-utils/stac-fastapi/pull/181))

## [1.1.0] - 2021-01-28

* Improve how the library declares API extensions ([#54](https://github.com/stac-utils/arturo-stac-api/pull/54))
* Add postgres bulk transactions client ([#59](https://github.com/stac-utils/arturo-stac-api/pull/59))
* Update TiTiler version ([#61](https://github.com/stac-utils/arturo-stac-api/pull/61))
* Use attrs instead of dataclasses ([#73](https://github.com/stac-utils/arturo-stac-api/pull/73))
* Remove postgres database connection from API layer ([#74](https://github.com/stac-utils/arturo-stac-api/pull/74))
* Fix `pre-commit` config ([#75](https://github.com/stac-utils/arturo-stac-api/pull/75))

## [1.0.0] - 2020-09-28

* First PyPi release!

[Unreleased]: <https://github.com/stac-utils/stac-fastapi/compare/3.0.0b2..main>
[3.0.0b2]: <https://github.com/stac-utils/stac-fastapi/compare/3.0.0b1..3.0.0b2>
[3.0.0b1]: <https://github.com/stac-utils/stac-fastapi/compare/3.0.0a4..3.0.0b1>
[3.0.0a4]: <https://github.com/stac-utils/stac-fastapi/compare/3.0.0a3..3.0.0a4>
[3.0.0a3]: <https://github.com/stac-utils/stac-fastapi/compare/3.0.0a2..3.0.0a3>
[3.0.0a2]: <https://github.com/stac-utils/stac-fastapi/compare/3.0.0a1..3.0.0a2>
[3.0.0a1]: <https://github.com/stac-utils/stac-fastapi/compare/3.0.0a0..3.0.0a1>
[3.0.0a0]: <https://github.com/stac-utils/stac-fastapi/compare/2.5.5.post1..3.0.0a0>
[2.5.5.post1]: <https://github.com/stac-utils/stac-fastapi/compare/2.5.5..2.5.5.post1>
[2.5.5]: <https://github.com/stac-utils/stac-fastapi/compare/2.5.4..2.5.5>
[2.5.4]: <https://github.com/stac-utils/stac-fastapi/compare/2.5.3..2.5.4>
[2.5.3]: <https://github.com/stac-utils/stac-fastapi/compare/2.5.2..2.5.3>
[2.5.2]: <https://github.com/stac-utils/stac-fastapi/compare/2.5.1..2.5.2>
[2.5.1]: <https://github.com/stac-utils/stac-fastapi/compare/2.5.0..2.5.1>
[2.5.0]: <https://github.com/stac-utils/stac-fastapi/compare/2.4.9..2.5.0>
[2.4.9]: <https://github.com/stac-utils/stac-fastapi/compare/2.4.8..2.4.9>
[2.4.8]: <https://github.com/stac-utils/stac-fastapi/compare/2.4.7..2.4.8>
[2.4.7]: <https://github.com/stac-utils/stac-fastapi/compare/2.4.6..2.4.7>
[2.4.6]: <https://github.com/stac-utils/stac-fastapi/compare/2.4.5..2.4.6>
[2.4.5]: <https://github.com/stac-utils/stac-fastapi/compare/2.4.4..2.4.5>
[2.4.4]: <https://github.com/stac-utils/stac-fastapi/compare/2.4.3..2.4.4>
[2.4.3]: <https://github.com/stac-utils/stac-fastapi/compare/2.4.2..2.4.3>
[2.4.2]: <https://github.com/stac-utils/stac-fastapi/compare/2.4.1..2.4.2>
[2.4.1]: <https://github.com/stac-utils/stac-fastapi/compare/2.4.0..2.4.1>
[2.4.0]: <https://github.com/stac-utils/stac-fastapi/compare/2.3.0..2.4.0>
[2.3.0]: <https://github.com/stac-utils/stac-fastapi/compare/2.2.0..2.3.0>
[2.2.0]: <https://github.com/stac-utils/stac-fastapi/compare/2.1.1..2.2.0>
[2.1.1]: <https://github.com/stac-utils/stac-fastapi/compare/2.1.0..2.1.1>
[2.1.0]: <https://github.com/stac-utils/stac-fastapi/compare/2.1.0..main>
[2.0.0]: <https://github.com/stac-utils/stac-fastapi/compare/1.1.0..2.0.0>
[1.1.0]: <https://github.com/stac-utils/stac-fastapi/compare/1.0.0..1.1.0>
[1.0.0]: <https://github.com/stac-utils/stac-fastapi/tree/1.0.0><|MERGE_RESOLUTION|>--- conflicted
+++ resolved
@@ -2,7 +2,13 @@
 
 ## [Unreleased] - TBD
 
+### Changed
+
 * add more openapi metadata in input models [#734](https://github.com/stac-utils/stac-fastapi/pull/734)
+
+### Added
+
+* Add Free-text Extension to third party extensions ([#655](https://github.com/stac-utils/stac-fastapi/pull/655))
 
 ## [3.0.0b2] - 2024-07-09
 
@@ -138,14 +144,10 @@
 ### Added
 
 * Add benchmark in CI ([#650](https://github.com/stac-utils/stac-fastapi/pull/650))
-<<<<<<< HEAD
-* Add Free-text Extension to third party extensions ([#655](https://github.com/stac-utils/stac-fastapi/pull/655))
-=======
 * Add `/queryables` link to the landing page ([#587](https://github.com/stac-utils/stac-fastapi/pull/587))
 - `id`, `title`, `description` and `api_version` fields can be customized via env variables
 * Add `DeprecationWarning` for the `ContextExtension`
 * Add support for Python 3.12
->>>>>>> c55c2537
 
 ### Changed
 
