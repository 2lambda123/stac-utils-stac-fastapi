--- conflicted
+++ resolved
@@ -9,13 +9,10 @@
 ### Removed
 
 ### Fixed
-<<<<<<< HEAD
+* Bumped uvicorn version to 0.17 (from >=0.12, <=0.14) to resolve security vulnerability related to websockets dependency version ([#343](https://github.com/stac-utils/stac-fastapi/pull/343))
 
 * `AttributeError` and/or missing properties when requesting the complete `properties`-field in searches. Added test. ([#339](https://github.com/stac-utils/stac-fastapi/pull/339))
 
-=======
-* Bumped uvicorn version to 0.17 (from >=0.12, <=0.14) to resolve security vulnerability related to websockets dependency version ([#343](https://github.com/stac-utils/stac-fastapi/pull/343))
->>>>>>> 49f4db8e
 
 ## [2.3.0]
 
