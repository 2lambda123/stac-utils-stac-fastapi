--- conflicted
+++ resolved
@@ -4,13 +4,7 @@
 
 ### Added
 
-<<<<<<< HEAD
-* Add support in pgstac backend for /queryables and /collections/{collection_id}/queryables endpoints with functions exposed in pgstac 0.6.8
-* Add `bbox` and `datetime` query parameters to `/collections/{collection_id}/items`. [476](https://github.com/stac-utils/stac-fastapi/issues/476) [380](https://github.com/stac-utils/stac-fastapi/issues/380)
-* Update pgstac requirement to 0.6.10
-=======
-### Changed
->>>>>>> f69c11ab
+### Changed
 
 ### Removed
 
@@ -33,8 +27,6 @@
 
 ### Removed
 
-<<<<<<< HEAD
-=======
 ### Fixed
 
 ## [2.4.2]
@@ -52,7 +44,6 @@
 
 * Removed `stac_fastapi.api.routes.create_sync_endpoint` function to reduce code duplication ([#471](https://github.com/stac-utils/stac-fastapi/pull/471))
 
->>>>>>> f69c11ab
 ### Fixed
 
 * Quote password in pgsql strings to accomodate special characters. ([#455](https://github.com/stac-utils/stac-fastapi/issues/455))
