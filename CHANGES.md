--- conflicted
+++ resolved
@@ -5,12 +5,8 @@
 ### Added
 
 * Add support in pgstac backend for /queryables and /collections/{collection_id}/queryables endpoints with functions exposed in pgstac 0.6.8
-<<<<<<< HEAD
-* Update pgstac requirement to 0.6.8
 * Add `bbox` and `datetime` query parameters to `/collections/{collection_id}/items`. [476](https://github.com/stac-utils/stac-fastapi/issues/476) [380](https://github.com/stac-utils/stac-fastapi/issues/380)
-=======
 * Update pgstac requirement to 0.6.10
->>>>>>> 9ee7cb10
 
 ### Changed
 
