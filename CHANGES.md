# Changelog

## [Unreleased]

### Changed

<<<<<<< HEAD
* Add `items` link to inferred link relations ([#634](https://github.com/stac-utils/stac-fastapi/issues/634))
=======
* Make sure FastAPI uses Pydantic validation and serialization by not wrapping endpoint output with a Response object ([#650](https://github.com/stac-utils/stac-fastapi/pull/650))

### Removed

* Deprecate `response_class` option in `stac_fastapi.api.routes.create_async_endpoint` method ([#650](https://github.com/stac-utils/stac-fastapi/pull/650))

### Added

* Add benchmark in CI ([#650](https://github.com/stac-utils/stac-fastapi/pull/650))
>>>>>>> 11e9c0fa

## [2.4.9] - 2023-11-17

### Added

* Add CQL2-json to filter conformance class ([#611](https://github.com/stac-utils/stac-fastapi/issues/611))
* Add Elasticsearch backend ([#616](https://github.com/stac-utils/stac-fastapi/pull/616))

### Changed

* Forward `x-forwarded-host` ([#586](https://github.com/stac-utils/stac-fastapi/pull/586))
* Add `method` parameter to Bulk Transactions extension in order to support upserting bulk data ([#614](https://github.com/stac-utils/stac-fastapi/pull/614))

## [2.4.8] - 2023-06-07

### Changed

* Advertise STAC API v1.0.0 ([#578](https://github.com/stac-utils/stac-fastapi/pull/578))

## [2.4.7] - 2023-05-16

### Added

* Add support for POSTing ItemCollections to the /items endpoint of the Transaction Extension ([#547](https://github.com/stac-utils/stac-fastapi/pull/574))

### Changed

* flake8, isort, and pydocstyle replaced by ruff for pre-commit checks ([#549](https://github.com/stac-utils/stac-fastapi/pull/549))

## [2.4.6] - 2023-05-09

### Changed

* Backends are now hosted in their own repositories ([https://github.com/stac-utils/stac-fastapi/pull/555]):
  * [stac-fastapi-pgstac](https://github.com/stac-utils/stac-fastapi-pgstac)
  * [stac-fastapi-sqlalchemy](https://github.com/stac-utils/stac-fastapi-sqlalchemy)

## [2.4.5] - 2023-04-04

### Changed

* Default branch to **main** ([#544](https://github.com/stac-utils/stac-fastapi/pull/544))

### Fixed

* Use `V()` instead of f-strings for pgstac queries ([#554](https://github.com/stac-utils/stac-fastapi/pull/554))

## [2.4.4] - 2023-03-09

### Added

* Nginx service as second docker-compose stack to demonstrate proxy ([#503](https://github.com/stac-utils/stac-fastapi/pull/503))
* Validation checks in CI using [stac-api-validator](github.com/stac-utils/stac-api-validator) ([#508](https://github.com/stac-utils/stac-fastapi/pull/508))
* Required links to the sqlalchemy ItemCollection endpoint ([#508](https://github.com/stac-utils/stac-fastapi/pull/508))
* Publication of docker images to GHCR ([#525](https://github.com/stac-utils/stac-fastapi/pull/525))

### Changed

* Updated CI to test against [pgstac v0.6.12](https://github.com/stac-utils/pgstac/releases/tag/v0.6.12) ([#511](https://github.com/stac-utils/stac-fastapi/pull/511))
* Reworked `update_openapi` and added a test for it ([#523](https://github.com/stac-utils/stac-fastapi/pull/523))
* Limit values above 10,000 are now replaced with 10,000 instead of returning a 400 error ([#526](https://github.com/stac-utils/stac-fastapi/pull/526))
* Updated pgstac to v0.7.1 ([#535](https://github.com/stac-utils/stac-fastapi/pull/535))

### Removed

* Incorrect context STAC extension url from the landing page ([#508](https://github.com/stac-utils/stac-fastapi/pull/508))

### Fixed

* Allow url encoded values for `query` in GET requests ([#504](https://github.com/stac-utils/stac-fastapi/pull/504))
* Fix path in `register_update_item` docstring ([#507](https://github.com/stac-utils/stac-fastapi/pull/507))
* `self` link rel for `/collections/{c_id}/items` ([#508](https://github.com/stac-utils/stac-fastapi/pull/508))
* Media type of the item collection endpoint ([#508](https://github.com/stac-utils/stac-fastapi/pull/508))
* Manually exclude non-truthy optional values from sqlalchemy serialization of Collections ([#508](https://github.com/stac-utils/stac-fastapi/pull/508))
* Support `intersects` in GET requests ([#521](https://github.com/stac-utils/stac-fastapi/pull/521))
* Deleting items that had repeated ids in other collections ([#520](https://github.com/stac-utils/stac-fastapi/pull/520))
* 404 for missing collection on /items for sqlalchemy ([#528](https://github.com/stac-utils/stac-fastapi/pull/528))
* Conformance URIs for the filter extension ([#540](https://github.com/stac-utils/stac-fastapi/pull/540))

### Deprecated

* Deprecated `VndOaiResponse` and `config_openapi`, will be removed in v3.0 ([#523](https://github.com/stac-utils/stac-fastapi/pull/523))

## [2.4.3] - 2022-11-25

### Added

* Add the `ENABLED_EXTENSIONS` environment variable determining which extensions are enabled in the pgstac application, all extensions are enabled by default ([#495](https://github.com/stac-utils/stac-fastapi/pull/495))

### Changed

### Removed

### Fixed

## [2.4.2] - 2022-11-25

### Added

* Add support in pgstac backend for /queryables and /collections/{collection_id}/queryables endpoints with functions exposed in pgstac 0.6.8 ([#474](https://github.com/stac-utils/stac-fastapi/pull/474))
* Add `bbox` and `datetime` query parameters to `/collections/{collection_id}/items`. ([#476](https://github.com/stac-utils/stac-fastapi/issues/476), [#380](https://github.com/stac-utils/stac-fastapi/issues/380))
* Update pgstac requirement to 0.6.10
* Add `servers` and `description` to OpenAPI ([#459](https://github.com/stac-utils/stac-fastapi/pull/459))

### Changed

### Removed

* Removed `stac_fastapi.api.routes.create_sync_endpoint` function to reduce code duplication ([#471](https://github.com/stac-utils/stac-fastapi/pull/471))

### Fixed

* Quote password in pgsql strings to accomodate special characters. ([#455](https://github.com/stac-utils/stac-fastapi/issues/455))
* Fix pgstac backend for /queryables endpoint to return 404 for non-existent collections ([#482](https://github.com/stac-utils/stac-fastapi/pull/482))
* `/collection/{collection_id}/items` endpoints now return geojson media type ([#488](https://github.com/stac-utils/stac-fastapi/pull/488))

## [2.4.1] - 2022-08-05

### Added

### Changed

### Removed

### Fixed

* `ciso8601` fails to build in some environments, instead use `pyiso8601` to parse datetimes.

## [2.4.0] - 2022-08-04

### Added

* Add hook to allow adding dependencies to routes. ([#295](https://github.com/stac-utils/stac-fastapi/pull/295))
* Ability to POST an ItemCollection to the collections/{collectionId}/items route. ([#367](https://github.com/stac-utils/stac-fastapi/pull/367))
* Add STAC API - Collections conformance class. ([383](https://github.com/stac-utils/stac-fastapi/pull/383))
* Bulk item inserts for pgstac implementation. ([411](https://github.com/stac-utils/stac-fastapi/pull/411))
* Add APIRouter prefix support for pgstac implementation. ([429](https://github.com/stac-utils/stac-fastapi/pull/429))
* Respect `Forwarded` or `X-Forwarded-*` request headers when building links to better accommodate load balancers and proxies.

### Changed

* Update FastAPI requirement to allow version >=0.73 ([#337](https://github.com/stac-utils/stac-fastapi/pull/337))
* Bump version of PGStac to 0.4.5  ([#346](https://github.com/stac-utils/stac-fastapi/pull/346))
* Add support for PGStac Backend to use PyGeofilter to convert Get Request with cql2-text into cql2-json to send to PGStac backend ([#346](https://github.com/stac-utils/stac-fastapi/pull/346))
* Updated all conformance classes to 1.0.0-rc.1. ([383](https://github.com/stac-utils/stac-fastapi/pull/383))
* Bulk Transactions object Items iterator now returns the Item objects rather than the string IDs of the Item objects
  ([#355](https://github.com/stac-utils/stac-fastapi/issues/355))
* docker-compose now runs uvicorn with hot-reloading enabled
* Bump version of PGStac to 0.6.2 that includes support for hydrating results in the API backed ([#397](https://github.com/stac-utils/stac-fastapi/pull/397))
* Make item geometry and bbox nullable in sqlalchemy backend. ([#398](https://github.com/stac-utils/stac-fastapi/pull/398))
* Transactions Extension update Item endpoint Item is now `/collections/{collection_id}/items/{item_id}` instead of
  `/collections/{collection_id}/items` to align with [STAC API
  spec](https://github.com/stac-api-extensions/transaction#methods) ([#425](https://github.com/stac-utils/stac-fastapi/pull/425))

### Removed

* Remove the unused `router_middleware` function ([#439](https://github.com/stac-utils/stac-fastapi/pull/439))

### Fixed

* Bumped uvicorn version to 0.17 (from >=0.12, <=0.14) to resolve security vulnerability related to websockets dependency version ([#343](https://github.com/stac-utils/stac-fastapi/pull/343))
* `AttributeError` and/or missing properties when requesting the complete `properties`-field in searches. Added test. ([#339](https://github.com/stac-utils/stac-fastapi/pull/339))
* Fixes issues (and adds tests) for issues caused by regression in pgstac ([#345](https://github.com/stac-utils/stac-fastapi/issues/345)
* Update error response payloads to match the API spec. ([#361](https://github.com/stac-utils/stac-fastapi/pull/361))
* Fixed stray `/` before the `#` in several extension conformance class strings ([383](https://github.com/stac-utils/stac-fastapi/pull/383))
* SQLAlchemy backend bulk item insert now works ([#356](https://github.com/stac-utils/stac-fastapi/issues/356))
* PGStac Backend has stricter implementation of Fields Extension syntax ([#397](https://github.com/stac-utils/stac-fastapi/pull/397))
* `/queryables` endpoint now has type `application/schema+json` instead of `application/json` ([#421](https://github.com/stac-utils/stac-fastapi/pull/421))
* Transactions Extension update Item endpoint validates that the `{collection_id}` path parameter matches the Item `"collection"` property
  from the request body, if present, and falls back to using the path parameter if no `"collection"` property is found in the body
  ([#425](https://github.com/stac-utils/stac-fastapi/pull/425))
* PGStac Backend Transactions endpoints return added Item/Collection instead of Item/Collection from request ([#424](https://github.com/stac-utils/stac-fastapi/pull/424))
* Application no longer breaks on startup when pagination extension is not included ([#444](https://github.com/stac-utils/stac-fastapi/pull/444))

## [2.3.0] - 2022-01-18

### Added

* Add link with rel-type of 'service-doc', pointing to HTML API documentation ([#298](https://github.com/stac-utils/stac-fastapi/pull/298))

### Changed

* Refactor to remove hardcoded search request models. Request models are now dynamically created based on the enabled extensions.
  ([#213](https://github.com/stac-utils/stac-fastapi/pull/213))
* Change example data to use correct `type` for the example Joplin collection ([#314](https://github.com/stac-utils/stac-fastapi/pull/314))
* Changed the geometry type in the Item model from Polygon to Geometry.
* Upgrade pgstac backend to use version 0.4.2 ([#321](https://github.com/stac-utils/stac-fastapi/pull/321))
* STAC 1.0.0-beta.4 conformance classes updated ([#298](https://github.com/stac-utils/stac-fastapi/pull/298))
* Upgrade pgstac backend to use version 0.4.3 ([#326](https://github.com/stac-utils/stac-fastapi/pull/326))

### Removed

* The tiles extension and all tiles links, added for demonstration purposes, have been removed. ([#309](https://github.com/stac-utils/stac-fastapi/pull/309))

### Fixed

* Import error using `importlib.util` ([#325](https://github.com/stac-utils/stac-fastapi/pull/325))
* Add environment variables required by upgraded pgstac container ([#313](https://github.com/stac-utils/stac-fastapi/pull/313))
* Enabled `ContextExtension` by default ([#207](https://github.com/stac-utils/stac-fastapi/issues/207))
* Content-type response headers for the /search endpoint now reflect the geojson response expected in the STAC api spec ([#220](https://github.com/stac-utils/stac-fastapi/issues/220))
* The minimum `limit` value for searches is now 1 ([#296](https://github.com/stac-utils/stac-fastapi/pull/296))
* Links stored with Collections and Items (e.g. license links) are now returned with those STAC objects ([#282](https://github.com/stac-utils/stac-fastapi/pull/282))
* Content-type response headers for the /api endpoint now reflect those expected in the STAC api spec ([#287](https://github.com/stac-utils/stac-fastapi/pull/287))
* Changed type options for datetime in BaseSearchGetRequest ([#318](https://github.com/stac-utils/stac-fastapi/pull/318))
* Expanded on tests to ensure properly testing get and post searches ([#318](https://github.com/stac-utils/stac-fastapi/pull/318))
* Ensure invalid datetimes result in 400s ([#323](https://github.com/stac-utils/stac-fastapi/pull/323))

## [2.2.0] - 2021-10-19

### Added

* Add CQL2 support ([#308](https://github.com/stac-utils/stac-fastapi/pull/308))
* Add ability to override ItemCollectionUri and SearchGetRequest models ([#271](https://github.com/stac-utils/stac-fastapi/pull/271))
* Added `collections` attribute to list of default fields to include, so that we satisfy the STAC API spec, which requires a `collections` attribute to be output when an item is part of a collection ([#276](https://github.com/stac-utils/stac-fastapi/pull/276))

### Changed

* Update pgstac to 0.4.0 ([#308](https://github.com/stac-utils/stac-fastapi/pull/308))
* Update get_item in sqlalchemy backend to allow for querying for items with same ids but in different collections. ([#275](https://github.com/stac-utils/stac-fastapi/pull/275))

## [2.1.1] - 2021-09-23

### Added

* Add `middlewares` option in `stac_fastapi.api.StacApi` to allow custom middleware configuration ([#267](https://github.com/stac-utils/stac-fastapi/pull/267))
* Support non-interval datetime queries on sqlalchemy backend ([#262](https://github.com/stac-utils/stac-fastapi/pull/262))
* Restrict `limit` parameter in sqlalchemy backend to between 1 and 10,000. ([#251](https://github.com/stac-utils/stac-fastapi/pull/251))
* Fix OAS conformance URL ([#263](https://github.com/stac-utils/stac-fastapi/pull/263))
* Links to children collections from the landing pagge always have a title ([#260](https://github.com/stac-utils/stac-fastapi/pull/260))
* Fix collection links in the `all_collections` method in `pgstac` ([#269](https://github.com/stac-utils/stac-fastapi/pull/269))

### Fixed

* Pin FastAPI to 0.67 to avoid issues with rendering OpenAPI documentation ([#246](https://github.com/stac-utils/stac-fastapi/pull/246))
* Add `stac_version` to default search attributes ([#268](https://github.com/stac-utils/stac-fastapi/pull/268))
* pgstac backend specifies collection_id when fetching a single item ([#279](https://github.com/stac-utils/stac-fastapi/pull/270))

## [2.1.0] - 2021-08-26

### Added

* Added filter extension. ([#165](https://github.com/stac-utils/stac-fastapi/pull/165))
* Add Support for CQL JSON to PGStac Backend ([#209](https://github.com/stac-utils/stac-fastapi/pull/209))
* Added item_serializer and item_table to BulkTransactionsClient in sqlalchemy backend ([#210](https://github.com/stac-utils/stac-fastapi/pull/210))
* Enable conformance class configuration ([#214](https://github.com/stac-utils/stac-fastapi/pull/214))
* Add/fix landing page links ([#229](https://github.com/stac-utils/stac-fastapi/pull/229))
* Correct response codes for bad/unusable bboxes ([#235](https://github.com/stac-utils/stac-fastapi/pull/235))
* Add a "method" field for search links ([#236](https://github.com/stac-utils/stac-fastapi/pull/236))
* Add extension schemas to landing ([#237](https://github.com/stac-utils/stac-fastapi/pull/237))

### Removed

* Remove shapely from stac_fastapi.pgstac requirements ([#225](https://github.com/stac-utils/stac-fastapi/pull/225))

### Changed

* Update to STAC API 1.0.0-beta.3 ([#239](https://github.com/stac-utils/stac-fastapi/pull/239))

### Fixed

* Make collection title optional in landing page links ([#198](https://github.com/stac-utils/stac-fastapi/pull/198))
* Preserve relative paths on link generation ([#199](https://github.com/stac-utils/stac-fastapi/pull/199))
* Fix collection endpoint return value to match spec (fixes regression) ([#232](https://github.com/stac-utils/stac-fastapi/pull/232))
* Return empty item collection instead of error when searching ([#233](https://github.com/stac-utils/stac-fastapi/pull/233))
* Correct response codes for bad/unusable bboxes ([#235](https://github.com/stac-utils/stac-fastapi/pull/235))
* Update pgstac to return 400 on invalid date parameter ([#240](https://github.com/stac-utils/stac-fastapi/pull/240))

## [2.0.0] - 2021-07-26

* Refactor stac-fastapi into submodules ([#106](https://github.com/)stac-utils/stac-fastapi/pull/106)
* Add pgstac backend ([#126](https://github.com/stac-utils/stac-fastapi/pull/126))
* Upgrade to stac-pydantic 2.0.0 and stac-spec 1.0.0 ([#181](https://github.com/stac-utils/stac-fastapi/pull/181))

## [1.1.0] - 2021-01-28

* Improve how the library declares API extensions ([#54](https://github.com/stac-utils/arturo-stac-api/pull/54))
* Add postgres bulk transactions client ([#59](https://github.com/stac-utils/arturo-stac-api/pull/59))
* Update TiTiler version ([#61](https://github.com/stac-utils/arturo-stac-api/pull/61))
* Use attrs instead of dataclasses ([#73](https://github.com/stac-utils/arturo-stac-api/pull/73))
* Remove postgres database connection from API layer ([#74](https://github.com/stac-utils/arturo-stac-api/pull/74))
* Fix `pre-commit` config ([#75](https://github.com/stac-utils/arturo-stac-api/pull/75))

## [1.0.0] - 2020-09-28

* First PyPi release!

[Unreleased]: <https://github.com/stac-utils/stac-fastapi/compare/2.4.9..main>
[2.4.9]: <https://github.com/stac-utils/stac-fastapi/compare/2.4.8..2.4.9>
[2.4.8]: <https://github.com/stac-utils/stac-fastapi/compare/2.4.7..2.4.8>
[2.4.7]: <https://github.com/stac-utils/stac-fastapi/compare/2.4.6..2.4.7>
[2.4.6]: <https://github.com/stac-utils/stac-fastapi/compare/2.4.5..2.4.6>
[2.4.5]: <https://github.com/stac-utils/stac-fastapi/compare/2.4.4..2.4.5>
[2.4.4]: <https://github.com/stac-utils/stac-fastapi/compare/2.4.3..2.4.4>
[2.4.3]: <https://github.com/stac-utils/stac-fastapi/compare/2.4.2..2.4.3>
[2.4.2]: <https://github.com/stac-utils/stac-fastapi/compare/2.4.1..2.4.2>
[2.4.1]: <https://github.com/stac-utils/stac-fastapi/compare/2.4.0..2.4.1>
[2.4.0]: <https://github.com/stac-utils/stac-fastapi/compare/2.3.0..2.4.0>
[2.3.0]: <https://github.com/stac-utils/stac-fastapi/compare/2.2.0..2.3.0>
[2.2.0]: <https://github.com/stac-utils/stac-fastapi/compare/2.1.1..2.2.0>
[2.1.1]: <https://github.com/stac-utils/stac-fastapi/compare/2.1.0..2.1.1>
[2.1.0]: <https://github.com/stac-utils/stac-fastapi/compare/2.1.0..main>
[2.0.0]: <https://github.com/stac-utils/stac-fastapi/compare/1.1.0..2.0.0>
[1.1.0]: <https://github.com/stac-utils/stac-fastapi/compare/1.0.0..1.1.0>
[1.0.0]: <https://github.com/stac-utils/stac-fastapi/tree/1.0.0><|MERGE_RESOLUTION|>--- conflicted
+++ resolved
@@ -4,9 +4,7 @@
 
 ### Changed
 
-<<<<<<< HEAD
 * Add `items` link to inferred link relations ([#634](https://github.com/stac-utils/stac-fastapi/issues/634))
-=======
 * Make sure FastAPI uses Pydantic validation and serialization by not wrapping endpoint output with a Response object ([#650](https://github.com/stac-utils/stac-fastapi/pull/650))
 
 ### Removed
@@ -16,7 +14,6 @@
 ### Added
 
 * Add benchmark in CI ([#650](https://github.com/stac-utils/stac-fastapi/pull/650))
->>>>>>> 11e9c0fa
 
 ## [2.4.9] - 2023-11-17
 
