# Changelog

## Unreleased

* Update error response payloads to match the API spec. ([#361](https://github.com/stac-utils/stac-fastapi/pull/361))

### Added

* Add hook to allow adding dependencies to routes. ([#295](https://github.com/stac-utils/stac-fastapi/pull/295))

### Changed

<<<<<<< HEAD
* Update FastAPI requirement to allow version >=0.73 ([#337](https://github.com/stac-utils/stac-fastapi/pull/337))
* Bulk Transactions object Items iterator now returns the Item objects rather than the string IDs of the Item objects
  ([#355](https://github.com/stac-utils/stac-fastapi/issues/355))
=======
* update FastAPI requirement to allow version >=0.73 ([#337](https://github.com/stac-utils/stac-fastapi/pull/337))
* Bump version of PGStac to 0.4.5  ([#346](https://github.com/stac-utils/stac-fastapi/pull/346))
* Add support for PGStac Backend to use PyGeofilter to convert Get Request with cql2-text into cql2-json to send to PGStac backend ([#346](https://github.com/stac-utils/stac-fastapi/pull/346))
>>>>>>> 81015a15

### Removed

### Fixed
* Bumped uvicorn version to 0.17 (from >=0.12, <=0.14) to resolve security vulnerability related to websockets dependency version ([#343](https://github.com/stac-utils/stac-fastapi/pull/343))
* `AttributeError` and/or missing properties when requesting the complete `properties`-field in searches. Added test. ([#339](https://github.com/stac-utils/stac-fastapi/pull/339))
<<<<<<< HEAD
* SQLAlchemy backend bulk item insert now works ([#356]https://github.com/stac-utils/stac-fastapi/issues/356))
=======
* Fixes issues (and adds tests) for issues caused by regression in pgstac ([#345](https://github.com/stac-utils/stac-fastapi/issues/345)

>>>>>>> 81015a15

## [2.3.0]

### Added

* Add link with rel-type of 'service-doc', pointing to HTML API documentation ([#298](https://github.com/stac-utils/stac-fastapi/pull/298))

### Changed

* Refactor to remove hardcoded search request models. Request models are now dynamically created based on the enabled extensions.
  ([#213](https://github.com/stac-utils/stac-fastapi/pull/213))
* Change example data to use correct `type` for the example Joplin collection ([#314](https://github.com/stac-utils/stac-fastapi/pull/314))
* Changed the geometry type in the Item model from Polygon to Geometry.
* Upgrade pgstac backend to use version 0.4.2 ([#321](https://github.com/stac-utils/stac-fastapi/pull/321))
* STAC 1.0.0-beta.4 conformance classes updated ([#298](https://github.com/stac-utils/stac-fastapi/pull/298))
* Upgrade pgstac backend to use version 0.4.3 ([#326](https://github.com/stac-utils/stac-fastapi/pull/326))

### Removed

* The tiles extension and all tiles links, added for demonstration purposes, have been removed. ([#309](https://github.com/stac-utils/stac-fastapi/pull/309))

### Fixed

* Import error using `importlib.util` ([#325](https://github.com/stac-utils/stac-fastapi/pull/325))
* Add environment variables required by upgraded pgstac container ([#313](https://github.com/stac-utils/stac-fastapi/pull/313))
* Enabled `ContextExtension` by default ([#207](https://github.com/stac-utils/stac-fastapi/issues/207))
* Content-type response headers for the /search endpoint now reflect the geojson response expected in the STAC api spec ([#220](https://github.com/stac-utils/stac-fastapi/issues/220))
* The minimum `limit` value for searches is now 1 ([#296](https://github.com/stac-utils/stac-fastapi/pull/296))
* Links stored with Collections and Items (e.g. license links) are now returned with those STAC objects ([#282](https://github.com/stac-utils/stac-fastapi/pull/282))
* Content-type response headers for the /api endpoint now reflect those expected in the STAC api spec ([#287](https://github.com/stac-utils/stac-fastapi/pull/287))
* Changed type options for datetime in BaseSearchGetRequest ([#318](https://github.com/stac-utils/stac-fastapi/pull/318))
* Expanded on tests to ensure properly testing get and post searches ([#318](https://github.com/stac-utils/stac-fastapi/pull/318))
* Ensure invalid datetimes result in 400s ([#323](https://github.com/stac-utils/stac-fastapi/pull/323))


## [2.2.0]

### Added

* Add CQL2 support ([#308](https://github.com/stac-utils/stac-fastapi/pull/308))
* Add ability to override ItemCollectionUri and SearchGetRequest models ([#271](https://github.com/stac-utils/stac-fastapi/pull/271))
* Added `collections` attribute to list of default fields to include, so that we satisfy the STAC API spec, which requires a `collections` attribute to be output when an item is part of a collection ([#276](https://github.com/stac-utils/stac-fastapi/pull/276))

### Changed

* Update pgstac to 0.4.0 ([#308](https://github.com/stac-utils/stac-fastapi/pull/308))
* Update get_item in sqlalchemy backend to allow for querying for items with same ids but in different collections. ([#275](https://github.com/stac-utils/stac-fastapi/pull/275))

## [2.1.1]

### Added

* Add `middlewares` option in `stac_fastapi.api.StacApi` to allow custom middleware configuration ([#267](https://github.com/stac-utils/stac-fastapi/pull/267))
* Support non-interval datetime queries on sqlalchemy backend ([#262](https://github.com/stac-utils/stac-fastapi/pull/262))
* Restrict `limit` parameter in sqlalchemy backend to between 1 and 10,000. ([#251](https://github.com/stac-utils/stac-fastapi/pull/251))
* Fix OAS conformance URL ([#263](https://github.com/stac-utils/stac-fastapi/pull/263))
* Links to children collections from the landing pagge always have a title ([#260](https://github.com/stac-utils/stac-fastapi/pull/260))
* Fix collection links in the `all_collections` method in `pgstac` ([#269](https://github.com/stac-utils/stac-fastapi/pull/269))

### Fixed

* Pin FastAPI to 0.67 to avoid issues with rendering OpenAPI documentation ([#246](https://github.com/stac-utils/stac-fastapi/pull/246))
* Add `stac_version` to default search attributes ([#268](https://github.com/stac-utils/stac-fastapi/pull/268))
* pgstac backend specifies collection_id when fetching a single item ([#279](https://github.com/stac-utils/stac-fastapi/pull/270))

## [2.1.0]

### Added

* Added filter extension. ([#165](https://github.com/stac-utils/stac-fastapi/pull/165))
* Add Support for CQL JSON to PGStac Backend ([#209](https://github.com/stac-utils/stac-fastapi/pull/209))
* Added item_serializer and item_table to BulkTransactionsClient in sqlalchemy backend ([#210](https://github.com/stac-utils/stac-fastapi/pull/210))
* Enable conformance class configuration ([#214](https://github.com/stac-utils/stac-fastapi/pull/214))
* Add/fix landing page links ([#229](https://github.com/stac-utils/stac-fastapi/pull/229))
* Correct response codes for bad/unusable bboxes ([#235](https://github.com/stac-utils/stac-fastapi/pull/235))
* Add a "method" field for search links ([#236](https://github.com/stac-utils/stac-fastapi/pull/236))
* Add extension schemas to landing ([#237](https://github.com/stac-utils/stac-fastapi/pull/237))

### Removed

* Remove shapely from stac_fastapi.pgstac requirements ([#225](https://github.com/stac-utils/stac-fastapi/pull/225))

### Changed

* Update to STAC API 1.0.0-beta.3 ([#239](https://github.com/stac-utils/stac-fastapi/pull/239))

### Fixed

* Make collection title optional in landing page links ([#198](https://github.com/stac-utils/stac-fastapi/pull/198))
* Preserve relative paths on link generation ([#199](https://github.com/stac-utils/stac-fastapi/pull/199))
* Fix collection endpoint return value to match spec (fixes regression) ([#232](https://github.com/stac-utils/stac-fastapi/pull/232))
* Return empty item collection instead of error when searching ([#233](https://github.com/stac-utils/stac-fastapi/pull/233))
* Correct response codes for bad/unusable bboxes ([#235](https://github.com/stac-utils/stac-fastapi/pull/235))
* Update pgstac to return 400 on invalid date parameter ([#240](https://github.com/stac-utils/stac-fastapi/pull/240))

## [2.0.0]
_2021-07_

* Refactor stac-fastapi into submodules ([#106](https://github.com/)stac-utils/stac-fastapi/pull/106)
* Add pgstac backend ([#126](https://github.com/stac-utils/stac-fastapi/pull/126))
* Upgrade to stac-pydantic 2.0.0 and stac-spec 1.0.0 ([#181](https://github.com/stac-utils/stac-fastapi/pull/181))

## [1.1.0]
_2021-01-28_

* Improve how the library declares API extensions ([#54](https://github.com/stac-utils/arturo-stac-api/pull/54))
* Add postgres bulk transactions client ([#59](https://github.com/stac-utils/arturo-stac-api/pull/59))
* Update TiTiler version ([#61](https://github.com/stac-utils/arturo-stac-api/pull/61))
* Use attrs instead of dataclasses ([#73](https://github.com/stac-utils/arturo-stac-api/pull/73))
* Remove postgres database connection from API layer ([#74](https://github.com/stac-utils/arturo-stac-api/pull/74))
* Fix `pre-commit` config ([#75](https://github.com/stac-utils/arturo-stac-api/pull/75))

## [1.0.0]
_2020-09-25_

* First PyPi release!

[Unreleased]: <https://github.com/stac-utils/stac-fastapi/compare/2.2.0..main>
[2.2.0]: <https://github.com/stac-utils/stac-fastapi/compare/2.1.1..2.2.0>
[2.1.1]: <https://github.com/stac-utils/stac-fastapi/compare/2.1.0..2.1.1>
[2.1.0]: <https://github.com/stac-utils/stac-fastapi/compare/2.1.0..main>
[2.0.0]: <https://github.com/stac-utils/stac-fastapi/compare/1.1.0..2.0.0>
[1.1.0]: <https://github.com/stac-utils/stac-fastapi/compare/1.0.0..1.1.0>
[1.0.0]: <https://github.com/stac-utils/stac-fastapi/tree/1.0.0><|MERGE_RESOLUTION|>--- conflicted
+++ resolved
@@ -10,27 +10,19 @@
 
 ### Changed
 
-<<<<<<< HEAD
 * Update FastAPI requirement to allow version >=0.73 ([#337](https://github.com/stac-utils/stac-fastapi/pull/337))
+* Bump version of PGStac to 0.4.5  ([#346](https://github.com/stac-utils/stac-fastapi/pull/346))
+* Add support for PGStac Backend to use PyGeofilter to convert Get Request with cql2-text into cql2-json to send to PGStac backend ([#346](https://github.com/stac-utils/stac-fastapi/pull/346))
 * Bulk Transactions object Items iterator now returns the Item objects rather than the string IDs of the Item objects
   ([#355](https://github.com/stac-utils/stac-fastapi/issues/355))
-=======
-* update FastAPI requirement to allow version >=0.73 ([#337](https://github.com/stac-utils/stac-fastapi/pull/337))
-* Bump version of PGStac to 0.4.5  ([#346](https://github.com/stac-utils/stac-fastapi/pull/346))
-* Add support for PGStac Backend to use PyGeofilter to convert Get Request with cql2-text into cql2-json to send to PGStac backend ([#346](https://github.com/stac-utils/stac-fastapi/pull/346))
->>>>>>> 81015a15
 
 ### Removed
 
 ### Fixed
 * Bumped uvicorn version to 0.17 (from >=0.12, <=0.14) to resolve security vulnerability related to websockets dependency version ([#343](https://github.com/stac-utils/stac-fastapi/pull/343))
 * `AttributeError` and/or missing properties when requesting the complete `properties`-field in searches. Added test. ([#339](https://github.com/stac-utils/stac-fastapi/pull/339))
-<<<<<<< HEAD
+* Fixes issues (and adds tests) for issues caused by regression in pgstac ([#345](https://github.com/stac-utils/stac-fastapi/issues/345)
 * SQLAlchemy backend bulk item insert now works ([#356]https://github.com/stac-utils/stac-fastapi/issues/356))
-=======
-* Fixes issues (and adds tests) for issues caused by regression in pgstac ([#345](https://github.com/stac-utils/stac-fastapi/issues/345)
-
->>>>>>> 81015a15
 
 ## [2.3.0]
 
