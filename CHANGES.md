--- conflicted
+++ resolved
@@ -2,18 +2,16 @@
 
 ## [Unreleased]
 
-<<<<<<< HEAD
 ### Fixed
 
 * Fix missing payload for the PUT `collection/{collection_id}` endpoint ([#665](https://github.com/stac-utils/stac-fastapi/issues/665))
-=======
+
 ## [2.5.3] - 2024-04-23
 
 ### Fixed 
 
 * Remove the str2list converter from intersection queries via BaseSearchGetRequest ([#668](https://github.com/stac-utils/stac-fastapi/pull/668))
 * Apply datetime converter in ItemCollection endpoint model ([#667](https://github.com/stac-utils/stac-fastapi/pull/667))
->>>>>>> cae22784
 
 ## [2.5.2] - 2024-04-19
 
