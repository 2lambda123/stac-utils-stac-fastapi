--- conflicted
+++ resolved
@@ -2,7 +2,6 @@
 
 ## [Unreleased] - TBD
 
-<<<<<<< HEAD
 ### Added
 
 * Add attributes to `stac_fastapi.api.app.StacApi` to enable customization of request model for:
@@ -10,24 +9,23 @@
   - `/collections/{collection_id}`: **collection_get_request_model**, default to `CollectionUri`
   - `/collections/{collection_id}/items`: **items_get_request_model**, default to `ItemCollectionUri`
   - `/collections/{collection_id}/items/{item_id}`: **item_get_request_model**, default to `ItemUri`
-=======
-## [3.0.0a4] - 2024-06-27
->>>>>>> 1916d443
-
-### Fixed
-
-* Updated default filter language in filter extension's POST search request model to match the extension's documentation [#711](https://github.com/stac-utils/stac-fastapi/issues/711)
-
-### Removed
-
-<<<<<<< HEAD
+
+### Removed
+
 * Removed the Filter Extension dependency from `AggregationExtensionPostRequest` and `AggregationExtensionGetRequest` [#716](https://github.com/stac-utils/stac-fastapi/pull/716)
 * `pagination_extension` attribute in `stac_fastapi.api.app.StacApi`
 * remove use of `pagination_extension` in `register_get_item_collection` function (User now need to construct the request model and pass it using `items_get_request_model` attribute)
-=======
+
+## [3.0.0a4] - 2024-06-27
+
+### Fixed
+
+* Updated default filter language in filter extension's POST search request model to match the extension's documentation [#711](https://github.com/stac-utils/stac-fastapi/issues/711)
+
+### Removed
+
 * Removed the Filter Extension depenency from `AggregationExtensionPostRequest` and `AggregationExtensionGetRequest` [#716](https://github.com/stac-utils/stac-fastapi/pull/716)
 * Removed `add_middleware` method in `StacApi` object and let starlette handle the middleware stack creation [721](https://github.com/stac-utils/stac-fastapi/pull/721)
->>>>>>> 1916d443
 
 ## [3.0.0a3] - 2024-06-13
 
