--- conflicted
+++ resolved
@@ -4,17 +4,10 @@
 
 .PHONY: install
 install:
-<<<<<<< HEAD
-	pip install wheel && \
-	pip install -e ./stac_fastapi/types[dev] && \
-	pip install -e ./stac_fastapi/api[dev] && \
-	pip install -e ./stac_fastapi/extensions[dev]
-=======
 	python -m pip install wheel && \
 	python -m pip install -e ./stac_fastapi/types[dev] && \
 	python -m pip install -e ./stac_fastapi/api[dev] && \
 	python -m pip install -e ./stac_fastapi/extensions[dev]
->>>>>>> f5422787
 
 .PHONY: docs-image
 docs-image:
