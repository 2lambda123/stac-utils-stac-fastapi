--- conflicted
+++ resolved
@@ -127,11 +127,8 @@
 # Direnv
 .envrc
 
-<<<<<<< HEAD
 # mongo db data
-=======
+/mongo_data
+
 # Virtualenv
-venv
-
->>>>>>> aae068d7
-/mongo_data+venv