"""Fastapi app creation."""

from typing import Any, Dict, List, Optional, Tuple, Type, Union

import attr
from brotli_asgi import BrotliMiddleware
from fastapi import APIRouter, FastAPI
from fastapi.openapi.utils import get_openapi
from fastapi.params import Depends
from stac_pydantic import api
from stac_pydantic.api.collections import Collections
from stac_pydantic.api.version import STAC_API_VERSION
from stac_pydantic.shared import MimeTypes
from starlette.responses import JSONResponse, Response

from stac_fastapi.api.errors import DEFAULT_STATUS_CODES, add_exception_handlers
from stac_fastapi.api.middleware import CORSMiddleware, ProxyHeaderMiddleware
from stac_fastapi.api.models import (
    CollectionUri,
    EmptyRequest,
    GeoJSONResponse,
    ItemCollectionUri,
    ItemUri,
    create_request_model,
)
from stac_fastapi.api.openapi import update_openapi
from stac_fastapi.api.routes import Scope, add_route_dependencies, create_async_endpoint

# TODO: make this module not depend on `stac_fastapi.extensions`
from stac_fastapi.extensions.core import FieldsExtension, TokenPaginationExtension
from stac_fastapi.types.config import ApiSettings, Settings
from stac_fastapi.types.core import AsyncBaseCoreClient, BaseCoreClient
from stac_fastapi.types.extension import ApiExtension
from stac_fastapi.types.search import BaseSearchGetRequest, BaseSearchPostRequest


@attr.s
class StacApi:
    """StacApi factory.

    Factory for creating a STAC-compliant FastAPI application.  After
    instantation, the application is accessible from the `StacApi.app` attribute.

    Attributes:
        settings:
            API settings and configuration, potentially using environment
            variables. See https://pydantic-docs.helpmanual.io/usage/settings/.
        client:
            A subclass of `stac_api.clients.BaseCoreClient`.  Defines the
            application logic which is injected into the API.
        extensions:
            API extensions to include with the application.  This may include
            official STAC extensions as well as third-party add ons.
        exceptions:
            Defines a global mapping between exceptions and status codes,
            allowing configuration of response behavior on certain exceptions
            (https://fastapi.tiangolo.com/tutorial/handling-errors/#install-custom-exception-handlers).
        app:
            The FastAPI application, defaults to a fresh application.
        route_dependencies:
            List of tuples of route scope dicts (eg `{'path':
            '/collections', 'method': 'POST'}`) and list of dependencies (e.g.
            `[Depends(oauth2_scheme)]`)).  Applies specified dependencies to
            specified routes. This is useful
            for applying custom auth requirements to routes defined elsewhere in
            the application.
    """

    settings: ApiSettings = attr.ib()
    client: Union[AsyncBaseCoreClient, BaseCoreClient] = attr.ib()
    extensions: List[ApiExtension] = attr.ib(default=attr.Factory(list))
    exceptions: Dict[Type[Exception], int] = attr.ib(
        default=attr.Factory(lambda: DEFAULT_STATUS_CODES)
    )
    app: FastAPI = attr.ib(
        default=attr.Factory(
            lambda self: FastAPI(
                openapi_url=self.settings.openapi_url,
                docs_url=self.settings.docs_url,
                redoc_url=None,
            ),
            takes_self=True,
        ),
        converter=update_openapi,
    )
    router: APIRouter = attr.ib(default=attr.Factory(APIRouter))
<<<<<<< HEAD
    title: str = attr.ib(default="stac-fastapi")
    api_version: str = attr.ib(default="0.1")
    stac_version: str = attr.ib(default=STAC_API_VERSION)
    description: str = attr.ib(default="stac-fastapi")
=======
    title: str = attr.ib(
        default=attr.Factory(
            lambda self: self.settings.stac_fastapi_title, takes_self=True
        )
    )
    api_version: str = attr.ib(
        default=attr.Factory(
            lambda self: self.settings.stac_fastapi_version, takes_self=True
        )
    )
    stac_version: str = attr.ib(default=STAC_VERSION)
    description: str = attr.ib(
        default=attr.Factory(
            lambda self: self.settings.stac_fastapi_description, takes_self=True
        )
    )
>>>>>>> f5422787
    search_get_request_model: Type[BaseSearchGetRequest] = attr.ib(
        default=BaseSearchGetRequest
    )
    search_post_request_model: Type[BaseSearchPostRequest] = attr.ib(
        default=BaseSearchPostRequest
    )
    pagination_extension = attr.ib(default=TokenPaginationExtension)
    response_class: Type[Response] = attr.ib(default=JSONResponse)
    middlewares: List = attr.ib(
        default=attr.Factory(
            lambda: [BrotliMiddleware, CORSMiddleware, ProxyHeaderMiddleware]
        )
    )
    route_dependencies: List[Tuple[List[Scope], List[Depends]]] = attr.ib(default=[])

    def get_extension(self, extension: Type[ApiExtension]) -> Optional[ApiExtension]:
        """Get an extension.

        Args:
            extension: extension to check for.

        Returns:
            The extension instance, if it exists.
        """
        for ext in self.extensions:
            if isinstance(ext, extension):
                return ext
        return None

    def register_landing_page(self):
        """Register landing page (GET /).

        Returns:
            None
        """
        self.router.add_api_route(
            name="Landing Page",
            path="/",
            response_model=(
                api.LandingPage if self.settings.enable_response_models else None
            ),
            responses={
                200: {
                    "content": {
                        MimeTypes.json.value: {},
                    },
                    "model": api.LandingPage,
                },
            },
            response_class=self.response_class,
            response_model_exclude_unset=False,
            response_model_exclude_none=True,
            methods=["GET"],
            endpoint=create_async_endpoint(self.client.landing_page, EmptyRequest),
        )

    def register_conformance_classes(self):
        """Register conformance classes (GET /conformance).

        Returns:
            None
        """
        self.router.add_api_route(
            name="Conformance Classes",
            path="/conformance",
            response_model=(
                api.ConformanceClasses if self.settings.enable_response_models else None
            ),
            responses={
                200: {
                    "content": {
                        MimeTypes.json.value: {},
                    },
                    "model": api.ConformanceClasses,
                },
            },
            response_class=self.response_class,
            response_model_exclude_unset=True,
            response_model_exclude_none=True,
            methods=["GET"],
            endpoint=create_async_endpoint(self.client.conformance, EmptyRequest),
        )

    def register_get_item(self):
        """Register get item endpoint (GET /collections/{collection_id}/items/{item_id}).

        Returns:
            None
        """
        self.router.add_api_route(
            name="Get Item",
            path="/collections/{collection_id}/items/{item_id}",
            response_model=api.Item if self.settings.enable_response_models else None,
            responses={
                200: {
                    "content": {
                        MimeTypes.geojson.value: {},
                    },
                    "model": api.Item,
                },
            },
            response_class=GeoJSONResponse,
            response_model_exclude_unset=True,
            response_model_exclude_none=True,
            methods=["GET"],
            endpoint=create_async_endpoint(self.client.get_item, ItemUri),
        )

    def register_post_search(self):
        """Register search endpoint (POST /search).

        Returns:
            None
        """
        fields_ext = self.get_extension(FieldsExtension)
        self.router.add_api_route(
            name="Search",
            path="/search",
            response_model=(
                (api.ItemCollection if not fields_ext else None)
                if self.settings.enable_response_models
                else None
            ),
            responses={
                200: {
                    "content": {
                        MimeTypes.geojson.value: {},
                    },
                    "model": api.ItemCollection,
                },
            },
            response_class=GeoJSONResponse,
            response_model_exclude_unset=True,
            response_model_exclude_none=True,
            methods=["POST"],
            endpoint=create_async_endpoint(
                self.client.post_search, self.search_post_request_model
            ),
        )

    def register_get_search(self):
        """Register search endpoint (GET /search).

        Returns:
            None
        """
        fields_ext = self.get_extension(FieldsExtension)
        self.router.add_api_route(
            name="Search",
            path="/search",
            response_model=(
                (api.ItemCollection if not fields_ext else None)
                if self.settings.enable_response_models
                else None
            ),
            responses={
                200: {
                    "content": {
                        MimeTypes.geojson.value: {},
                    },
                    "model": api.ItemCollection,
                },
            },
            response_class=GeoJSONResponse,
            response_model_exclude_unset=True,
            response_model_exclude_none=True,
            methods=["GET"],
            endpoint=create_async_endpoint(
                self.client.get_search, self.search_get_request_model
            ),
        )

    def register_get_collections(self):
        """Register get collections endpoint (GET /collections).

        Returns:
            None
        """
        self.router.add_api_route(
            name="Get Collections",
            path="/collections",
            response_model=(
                Collections if self.settings.enable_response_models else None
            ),
            responses={
                200: {
                    "content": {
                        MimeTypes.json.value: {},
                    },
                    "model": Collections,
                },
            },
            response_class=self.response_class,
            response_model_exclude_unset=True,
            response_model_exclude_none=True,
            methods=["GET"],
            endpoint=create_async_endpoint(self.client.all_collections, EmptyRequest),
        )

    def register_get_collection(self):
        """Register get collection endpoint (GET /collection/{collection_id}).

        Returns:
            None
        """
        self.router.add_api_route(
            name="Get Collection",
            path="/collections/{collection_id}",
            response_model=api.Collection
            if self.settings.enable_response_models
            else None,
            responses={
                200: {
                    "content": {
                        MimeTypes.json.value: {},
                    },
                    "model": api.Collection,
                },
            },
            response_class=self.response_class,
            response_model_exclude_unset=True,
            response_model_exclude_none=True,
            methods=["GET"],
            endpoint=create_async_endpoint(self.client.get_collection, CollectionUri),
        )

    def register_get_item_collection(self):
        """Register get item collection endpoint (GET /collection/{collection_id}/items).

        Returns:
            None
        """
        pagination_extension = self.get_extension(self.pagination_extension)
        if pagination_extension is not None:
            mixins = [pagination_extension.GET]
        else:
            mixins = None
        request_model = create_request_model(
            "ItemCollectionURI",
            base_model=ItemCollectionUri,
            mixins=mixins,
        )
        self.router.add_api_route(
            name="Get ItemCollection",
            path="/collections/{collection_id}/items",
            response_model=(
                api.ItemCollection if self.settings.enable_response_models else None
            ),
            responses={
                200: {
                    "content": {
                        MimeTypes.geojson.value: {},
                    },
                    "model": api.ItemCollection,
                },
            },
            response_class=GeoJSONResponse,
            response_model_exclude_unset=True,
            response_model_exclude_none=True,
            methods=["GET"],
            endpoint=create_async_endpoint(self.client.item_collection, request_model),
        )

    def register_core(self):
        """Register core STAC endpoints.

            GET /
            GET /conformance
            GET /collections
            GET /collections/{collection_id}
            GET /collections/{collection_id}/items
            GET /collection/{collection_id}/items/{item_id}
            GET /search
            POST /search

        Injects application logic (StacApi.client) into the API layer.

        Returns:
            None
        """
        self.register_landing_page()
        self.register_conformance_classes()
        self.register_get_item()
        self.register_post_search()
        self.register_get_search()
        self.register_get_collections()
        self.register_get_collection()
        self.register_get_item_collection()

    def customize_openapi(self) -> Optional[Dict[str, Any]]:
        """Customize openapi schema."""
        if self.app.openapi_schema:
            return self.app.openapi_schema

        openapi_schema = get_openapi(
            title=self.title,
            version=self.api_version,
            description=self.description,
            routes=self.app.routes,
            servers=self.app.servers,
        )

        self.app.openapi_schema = openapi_schema
        return self.app.openapi_schema

    def add_health_check(self):
        """Add a health check."""
        mgmt_router = APIRouter(prefix=self.app.state.router_prefix)

        @mgmt_router.get("/_mgmt/ping")
        async def ping():
            """Liveliness/readiness probe."""
            return {"message": "PONG"}

        self.app.include_router(mgmt_router, tags=["Liveliness/Readiness"])

    def add_route_dependencies(
        self, scopes: List[Scope], dependencies=List[Depends]
    ) -> None:
        """Add custom dependencies to routes.

        Args:
            scopes: list of scopes. Each scope should be a dict with a `path`
                and `method` property.
            dependencies: list of [FastAPI
                dependencies](https://fastapi.tiangolo.com/tutorial/dependencies/)
                to apply to each scope.

        Returns:
            None
        """
        return add_route_dependencies(self.app.router.routes, scopes, dependencies)

    def __attrs_post_init__(self):
        """Post-init hook.

        Responsible for setting up the application upon instantiation of the class.

        Returns:
            None
        """
        # inject settings
        self.client.extensions = self.extensions
        self.client.stac_version = self.stac_version
        self.client.title = self.title
        self.client.description = self.description

        fields_ext = self.get_extension(FieldsExtension)
        if fields_ext:
            self.settings.default_includes = fields_ext.default_includes

        Settings.set(self.settings)
        self.app.state.settings = self.settings

        # Register core STAC endpoints
        self.register_core()
        self.app.include_router(self.router)

        # keep link to the router prefix value
        router_prefix = self.router.prefix
        self.app.state.router_prefix = router_prefix if router_prefix else ""

        # register extensions
        for ext in self.extensions:
            ext.register(self.app)

        # add health check
        self.add_health_check()

        # register exception handlers
        add_exception_handlers(self.app, status_codes=self.exceptions)

        # customize openapi
        self.app.openapi = self.customize_openapi

        # add middlewares
        for middleware in self.middlewares:
            self.app.add_middleware(middleware)

        # customize route dependencies
        for scopes, dependencies in self.route_dependencies:
            self.add_route_dependencies(scopes=scopes, dependencies=dependencies)<|MERGE_RESOLUTION|>--- conflicted
+++ resolved
@@ -1,4 +1,5 @@
 """Fastapi app creation."""
+
 
 from typing import Any, Dict, List, Optional, Tuple, Type, Union
 
@@ -84,12 +85,6 @@
         converter=update_openapi,
     )
     router: APIRouter = attr.ib(default=attr.Factory(APIRouter))
-<<<<<<< HEAD
-    title: str = attr.ib(default="stac-fastapi")
-    api_version: str = attr.ib(default="0.1")
-    stac_version: str = attr.ib(default=STAC_API_VERSION)
-    description: str = attr.ib(default="stac-fastapi")
-=======
     title: str = attr.ib(
         default=attr.Factory(
             lambda self: self.settings.stac_fastapi_title, takes_self=True
@@ -100,13 +95,12 @@
             lambda self: self.settings.stac_fastapi_version, takes_self=True
         )
     )
-    stac_version: str = attr.ib(default=STAC_VERSION)
+    stac_version: str = attr.ib(default=STAC_API_VERSION)
     description: str = attr.ib(
         default=attr.Factory(
             lambda self: self.settings.stac_fastapi_description, takes_self=True
         )
     )
->>>>>>> f5422787
     search_get_request_model: Type[BaseSearchGetRequest] = attr.ib(
         default=BaseSearchGetRequest
     )
