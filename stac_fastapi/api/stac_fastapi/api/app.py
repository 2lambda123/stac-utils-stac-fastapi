--- conflicted
+++ resolved
@@ -1,12 +1,7 @@
-<<<<<<< HEAD
-"""fastapi app creation."""
-from typing import Dict, List, Optional, Tuple, Type, Union
-=======
 """Fastapi app creation."""
 
 
 from typing import Any, Dict, List, Optional, Tuple, Type, Union
->>>>>>> 8f400e18
 
 import attr
 from brotli_asgi import BrotliMiddleware
@@ -109,9 +104,6 @@
         converter=update_openapi,
     )
     router: APIRouter = attr.ib(default=attr.Factory(APIRouter))
-<<<<<<< HEAD
-    stac_version: str = attr.ib(default=STAC_VERSION)
-=======
     title: str = attr.ib(
         default=attr.Factory(
             lambda self: self.settings.stac_fastapi_title, takes_self=True
@@ -128,7 +120,6 @@
             lambda self: self.settings.stac_fastapi_description, takes_self=True
         )
     )
->>>>>>> 8f400e18
     search_get_request_model: Type[BaseSearchGetRequest] = attr.ib(
         default=BaseSearchGetRequest
     )
