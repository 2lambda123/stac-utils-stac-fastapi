<<<<<<< HEAD
"""fastapi app creation."""
from typing import Dict, List, Optional, Tuple, Type, Union
=======
"""Fastapi app creation."""
from typing import Any, Dict, List, Optional, Tuple, Type, Union
>>>>>>> 6e74b21c

import attr
from brotli_asgi import BrotliMiddleware
from fastapi import APIRouter, FastAPI
from fastapi.params import Depends
from stac_pydantic import Collection, Item, ItemCollection
from stac_pydantic.api import ConformanceClasses, LandingPage
from stac_pydantic.api.collections import Collections
from stac_pydantic.version import STAC_VERSION
from starlette.responses import JSONResponse, Response

from stac_fastapi.api.errors import DEFAULT_STATUS_CODES, add_exception_handlers
from stac_fastapi.api.middleware import CORSMiddleware, ProxyHeaderMiddleware
from stac_fastapi.api.models import (
    CollectionUri,
    EmptyRequest,
    GeoJSONResponse,
    ItemCollectionUri,
    ItemUri,
    create_request_model,
)
from stac_fastapi.api.openapi import update_openapi
from stac_fastapi.api.routes import Scope, add_route_dependencies, create_async_endpoint

# TODO: make this module not depend on `stac_fastapi.extensions`
from stac_fastapi.extensions.core import FieldsExtension, TokenPaginationExtension
from stac_fastapi.types.config import ApiSettings, Settings
from stac_fastapi.types.core import AsyncBaseCoreClient, BaseCoreClient
from stac_fastapi.types.extension import ApiExtension
from stac_fastapi.types.search import BaseSearchGetRequest, BaseSearchPostRequest


@attr.s
class StacApi:
    """StacApi factory.

    Factory for creating a STAC-compliant FastAPI application.  After
    instantation, the application is accessible from the `StacApi.app` attribute.

    Attributes:
        settings:
            API settings and configuration, potentially using environment
            variables. See https://pydantic-docs.helpmanual.io/usage/settings/.
        client:
            A subclass of `stac_api.clients.BaseCoreClient`.  Defines the
            application logic which is injected into the API.
        extensions:
            API extensions to include with the application.  This may include
            official STAC extensions as well as third-party add ons.
        exceptions:
            Defines a global mapping between exceptions and status codes,
            allowing configuration of response behavior on certain exceptions
            (https://fastapi.tiangolo.com/tutorial/handling-errors/#install-custom-exception-handlers).
        app:
            The FastAPI application, defaults to a fresh application.
        route_dependencies:
            List of tuples of route scope dicts (eg `{'path':
            '/collections', 'method': 'POST'}`) and list of dependencies (e.g.
            `[Depends(oauth2_scheme)]`)).  Applies specified dependencies to
            specified routes. This is useful
            for applying custom auth requirements to routes defined elsewhere in
            the application.
    """

    settings: ApiSettings = attr.ib()
    client: Union[AsyncBaseCoreClient, BaseCoreClient] = attr.ib()
    extensions: List[ApiExtension] = attr.ib(default=attr.Factory(list))
    exceptions: Dict[Type[Exception], int] = attr.ib(
        default=attr.Factory(lambda: DEFAULT_STATUS_CODES)
    )
    title: str = attr.ib(
        default=attr.Factory(lambda self: self.settings.api_title, takes_self=True)
    )
    api_version: str = attr.ib(
        default=attr.Factory(lambda self: self.settings.api_version, takes_self=True)
    )
    description: str = attr.ib(
        default=attr.Factory(
            lambda self: self.settings.api_description, takes_self=True
        )
    )
    app: FastAPI = attr.ib(
        default=attr.Factory(
            lambda self: FastAPI(
                openapi_url=self.settings.openapi_url,
                docs_url=self.settings.docs_url,
                redoc_url=None,
                description=self.description,
                title=self.title,
                version=self.api_version,
                servers=self.settings.api_servers,
                terms_of_service=self.settings.api_terms_of_service,
                contact=self.settings.api_contact,
                license_info=self.settings.api_license_info,
                openapi_tags=self.settings.api_tags,
            ),
            takes_self=True,
        ),
        converter=update_openapi,
    )
    router: APIRouter = attr.ib(default=attr.Factory(APIRouter))
    stac_version: str = attr.ib(default=STAC_VERSION)
    search_get_request_model: Type[BaseSearchGetRequest] = attr.ib(
        default=BaseSearchGetRequest
    )
    search_post_request_model: Type[BaseSearchPostRequest] = attr.ib(
        default=BaseSearchPostRequest
    )
    pagination_extension = attr.ib(default=TokenPaginationExtension)
    response_class: Type[Response] = attr.ib(default=JSONResponse)
    middlewares: List = attr.ib(
        default=attr.Factory(
            lambda: [BrotliMiddleware, CORSMiddleware, ProxyHeaderMiddleware]
        )
    )
    route_dependencies: List[Tuple[List[Scope], List[Depends]]] = attr.ib(default=[])

    def get_extension(self, extension: Type[ApiExtension]) -> Optional[ApiExtension]:
        """Get an extension.

        Args:
            extension: extension to check for.

        Returns:
            The extension instance, if it exists.
        """
        for ext in self.extensions:
            if isinstance(ext, extension):
                return ext
        return None

    def register_landing_page(self):
        """Register landing page (GET /).

        Returns:
            None
        """
        self.router.add_api_route(
            name="Landing Page",
            path="/",
            response_model=LandingPage
            if self.settings.enable_response_models
            else None,
            response_class=self.response_class,
            response_model_exclude_unset=False,
            response_model_exclude_none=True,
            methods=["GET"],
            endpoint=create_async_endpoint(self.client.landing_page, EmptyRequest),
        )

    def register_conformance_classes(self):
        """Register conformance classes (GET /conformance).

        Returns:
            None
        """
        self.router.add_api_route(
            name="Conformance Classes",
            path="/conformance",
            response_model=ConformanceClasses
            if self.settings.enable_response_models
            else None,
            response_class=self.response_class,
            response_model_exclude_unset=True,
            response_model_exclude_none=True,
            methods=["GET"],
            endpoint=create_async_endpoint(self.client.conformance, EmptyRequest),
        )

    def register_get_item(self):
        """Register get item endpoint (GET /collections/{collection_id}/items/{item_id}).

        Returns:
            None
        """
        self.router.add_api_route(
            name="Get Item",
            path="/collections/{collection_id}/items/{item_id}",
            response_model=Item if self.settings.enable_response_models else None,
            response_class=GeoJSONResponse,
            response_model_exclude_unset=True,
            response_model_exclude_none=True,
            methods=["GET"],
            endpoint=create_async_endpoint(self.client.get_item, ItemUri),
        )

    def register_post_search(self):
        """Register search endpoint (POST /search).

        Returns:
            None
        """
        fields_ext = self.get_extension(FieldsExtension)
        self.router.add_api_route(
            name="Search",
            path="/search",
            response_model=(ItemCollection if not fields_ext else None)
            if self.settings.enable_response_models
            else None,
            response_class=GeoJSONResponse,
            response_model_exclude_unset=True,
            response_model_exclude_none=True,
            methods=["POST"],
            endpoint=create_async_endpoint(
                self.client.post_search, self.search_post_request_model
            ),
        )

    def register_get_search(self):
        """Register search endpoint (GET /search).

        Returns:
            None
        """
        fields_ext = self.get_extension(FieldsExtension)
        self.router.add_api_route(
            name="Search",
            path="/search",
            response_model=(ItemCollection if not fields_ext else None)
            if self.settings.enable_response_models
            else None,
            response_class=GeoJSONResponse,
            response_model_exclude_unset=True,
            response_model_exclude_none=True,
            methods=["GET"],
            endpoint=create_async_endpoint(
                self.client.get_search, self.search_get_request_model
            ),
        )

    def register_get_collections(self):
        """Register get collections endpoint (GET /collections).

        Returns:
            None
        """
        self.router.add_api_route(
            name="Get Collections",
            path="/collections",
            response_model=Collections
            if self.settings.enable_response_models
            else None,
            response_class=self.response_class,
            response_model_exclude_unset=True,
            response_model_exclude_none=True,
            methods=["GET"],
            endpoint=create_async_endpoint(self.client.all_collections, EmptyRequest),
        )

    def register_get_collection(self):
        """Register get collection endpoint (GET /collection/{collection_id}).

        Returns:
            None
        """
        self.router.add_api_route(
            name="Get Collection",
            path="/collections/{collection_id}",
            response_model=Collection if self.settings.enable_response_models else None,
            response_class=self.response_class,
            response_model_exclude_unset=True,
            response_model_exclude_none=True,
            methods=["GET"],
            endpoint=create_async_endpoint(self.client.get_collection, CollectionUri),
        )

    def register_get_item_collection(self):
        """Register get item collection endpoint (GET /collection/{collection_id}/items).

        Returns:
            None
        """
        pagination_extension = self.get_extension(self.pagination_extension)
        if pagination_extension is not None:
            mixins = [pagination_extension.GET]
        else:
            mixins = None
        request_model = create_request_model(
            "ItemCollectionURI",
            base_model=ItemCollectionUri,
            mixins=mixins,
        )
        self.router.add_api_route(
            name="Get ItemCollection",
            path="/collections/{collection_id}/items",
            response_model=ItemCollection
            if self.settings.enable_response_models
            else None,
            response_class=GeoJSONResponse,
            response_model_exclude_unset=True,
            response_model_exclude_none=True,
            methods=["GET"],
            endpoint=create_async_endpoint(self.client.item_collection, request_model),
        )

    def register_core(self):
        """Register core STAC endpoints.

            GET /
            GET /conformance
            GET /collections
            GET /collections/{collection_id}
            GET /collections/{collection_id}/items
            GET /collection/{collection_id}/items/{item_id}
            GET /search
            POST /search

        Injects application logic (StacApi.client) into the API layer.

        Returns:
            None
        """
        self.register_landing_page()
        self.register_conformance_classes()
        self.register_get_item()
        self.register_post_search()
        self.register_get_search()
        self.register_get_collections()
        self.register_get_collection()
        self.register_get_item_collection()

    def add_health_check(self):
        """Add a health check."""
        mgmt_router = APIRouter(prefix=self.app.state.router_prefix)

        @mgmt_router.get("/_mgmt/ping")
        async def ping():
            """Liveliness/readiness probe."""
            return {"message": "PONG"}

        self.app.include_router(mgmt_router, tags=["Liveliness/Readiness"])

    def add_route_dependencies(
        self, scopes: List[Scope], dependencies=List[Depends]
    ) -> None:
        """Add custom dependencies to routes.

        Args:
            scopes: list of scopes. Each scope should be a dict with a `path`
                and `method` property.
            dependencies: list of [FastAPI
                dependencies](https://fastapi.tiangolo.com/tutorial/dependencies/)
                to apply to each scope.

        Returns:
            None
        """
        return add_route_dependencies(self.app.router.routes, scopes, dependencies)

    def __attrs_post_init__(self):
        """Post-init hook.

        Responsible for setting up the application upon instantiation of the class.

        Returns:
            None
        """
        # inject settings
        self.client.extensions = self.extensions
        self.client.stac_version = self.stac_version
        self.client.title = self.title
        self.client.description = self.description

        fields_ext = self.get_extension(FieldsExtension)
        if fields_ext:
            self.settings.default_includes = fields_ext.default_includes

        Settings.set(self.settings)
        self.app.state.settings = self.settings

        # Register core STAC endpoints
        self.register_core()
        self.app.include_router(self.router)

        # keep link to the router prefix value
        router_prefix = self.router.prefix
        self.app.state.router_prefix = router_prefix if router_prefix else ""

        # register extensions
        for ext in self.extensions:
            ext.register(self.app)

        # add health check
        self.add_health_check()

        # register exception handlers
        add_exception_handlers(self.app, status_codes=self.exceptions)

        # add middlewares
        for middleware in self.middlewares:
            self.app.add_middleware(middleware)

        # customize route dependencies
        for scopes, dependencies in self.route_dependencies:
            self.add_route_dependencies(scopes=scopes, dependencies=dependencies)<|MERGE_RESOLUTION|>--- conflicted
+++ resolved
@@ -1,10 +1,5 @@
-<<<<<<< HEAD
 """fastapi app creation."""
 from typing import Dict, List, Optional, Tuple, Type, Union
-=======
-"""Fastapi app creation."""
-from typing import Any, Dict, List, Optional, Tuple, Type, Union
->>>>>>> 6e74b21c
 
 import attr
 from brotli_asgi import BrotliMiddleware
