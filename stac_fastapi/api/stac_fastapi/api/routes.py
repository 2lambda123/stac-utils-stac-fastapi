--- conflicted
+++ resolved
@@ -8,7 +8,6 @@
 from fastapi import Depends, params
 from fastapi.dependencies.utils import get_parameterless_sub_dependant
 from pydantic import BaseModel
-from stac_pydantic.shared import StacBaseModel
 from starlette.concurrency import run_in_threadpool
 from starlette.requests import Request
 from starlette.responses import Response
@@ -18,24 +17,9 @@
 from stac_fastapi.api.models import APIRequest
 
 
-<<<<<<< HEAD
-def _wrap_response(
-    resp: Any,
-    response_class: Optional[Type[Response]] = None,
-) -> Response:
-    if isinstance(resp, Response):
-        return resp
-    elif isinstance(resp, StacBaseModel):
-        return resp
-    elif resp is not None:
-        if response_class:
-            return response_class(resp)
-        return resp
-=======
 def _wrap_response(resp: Any) -> Any:
     if resp is not None:
         return resp
->>>>>>> 11e9c0fa
     else:  # None is returned as 204 No Content
         return Response(status_code=HTTP_204_NO_CONTENT)
 
