--- conflicted
+++ resolved
@@ -6,11 +6,7 @@
 import attr
 from fastapi import Path
 from pydantic import BaseModel, create_model
-<<<<<<< HEAD
-=======
-from pydantic.fields import UndefinedType
 from stac_pydantic.shared import BBox
->>>>>>> 53711ecb
 
 from stac_fastapi.types.extension import ApiExtension
 from stac_fastapi.types.rfc3339 import DateTimeType
