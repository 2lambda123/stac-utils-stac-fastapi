--- conflicted
+++ resolved
@@ -120,35 +120,6 @@
             self.datetime = str_to_interval(self.datetime)  # type: ignore
 
 
-<<<<<<< HEAD
-class POSTTokenPagination(BaseModel):
-    """Token pagination model for POST requests."""
-
-    token: Optional[str] = None
-
-
-@dataclass
-class GETTokenPagination(APIRequest):
-    """Token pagination for GET requests."""
-
-    token: Annotated[Optional[str], Query()] = None
-
-
-class POSTPagination(BaseModel):
-    """Page based pagination for POST requests."""
-
-    page: Optional[str] = None
-
-
-@dataclass
-class GETPagination(APIRequest):
-    """Page based pagination for GET requests."""
-
-    page: Annotated[Optional[str], Query()] = None
-
-
-=======
->>>>>>> 1062ac44
 # Test for ORJSON and use it rather than stdlib JSON where supported
 if importlib.util.find_spec("orjson") is not None:
     from fastapi.responses import ORJSONResponse
