--- conflicted
+++ resolved
@@ -1,9 +1,5 @@
 """context extension."""
-<<<<<<< HEAD
-from typing import List
-=======
 from typing import List, Optional
->>>>>>> 3903cb2c
 
 import attr
 from fastapi import FastAPI
@@ -22,14 +18,10 @@
     """
 
     conformance_classes: List[str] = attr.ib(
-<<<<<<< HEAD
-        default=["https://api.stacspec.org/v1.0.0-beta.2/item-search#context"]
-=======
         factory=lambda: ["https://api.stacspec.org/v1.0.0-beta.3/item-search/#context"]
     )
     schema_href: Optional[str] = attr.ib(
         default="https://raw.githubusercontent.com/radiantearth/stac-api-spec/v1.0.0-beta.3/fragments/context/json-schema/schema.json"
->>>>>>> 3903cb2c
     )
 
     def register(self, app: FastAPI) -> None:
