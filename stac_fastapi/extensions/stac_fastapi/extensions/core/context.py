--- conflicted
+++ resolved
@@ -1,9 +1,6 @@
 """Context extension."""
 
-<<<<<<< HEAD
-=======
 import warnings
->>>>>>> f5422787
 from typing import List, Optional
 
 import attr
