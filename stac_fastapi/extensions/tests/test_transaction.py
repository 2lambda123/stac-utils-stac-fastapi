--- conflicted
+++ resolved
@@ -10,10 +10,7 @@
 from stac_fastapi.extensions.core import TransactionExtension
 from stac_fastapi.types.config import ApiSettings
 from stac_fastapi.types.core import BaseCoreClient, BaseTransactionsClient
-<<<<<<< HEAD
-=======
-from stac_fastapi.types.stac import Collection, Item, ItemCollection
->>>>>>> f5422787
+from stac_fastapi.types.stac import Collection
 
 
 class DummyCoreClient(BaseCoreClient):
@@ -39,19 +36,14 @@
 class DummyTransactionsClient(BaseTransactionsClient):
     """Dummy client returning parts of the request, rather than proper STAC items."""
 
-<<<<<<< HEAD
     def create_item(self, item: Union[Item, ItemCollection], *args, **kwargs):
         return {"created": True, "type": item.type}
-=======
-    def create_item(self, item: Union[Item, ItemCollection], **kwargs):
-        return {"type": item["type"]}
->>>>>>> f5422787
 
     def update_item(self, collection_id: str, item_id: str, item: Item, **kwargs):
         return {
             "path_collection_id": collection_id,
             "path_item_id": item_id,
-            "type": item["type"],
+            "type": item.type,
         }
 
     def delete_item(self, item_id: str, collection_id: str, **kwargs):
@@ -61,7 +53,7 @@
         }
 
     def create_collection(self, collection: Collection, **kwargs):
-        return {"type": collection["type"]}
+        return {"type": collection.type}
 
     def update_collection(self, collection_id: str, collection: Collection, **kwargs):
         return {"path_collection_id": collection_id, "type": collection["type"]}
@@ -181,10 +173,12 @@
         "stac_version": "1.0.0",
         "stac_extensions": [],
         "id": "test_collection",
+        "description": "A test collection",
         "extent": {
             "spatial": {"bbox": [[-180, -90, 180, 90]]},
-            "temporal": {
-                "interval": [["2000-01-01T00:00:00Z", "2024-01-01T00:00:00Z"]]
-            },
+            "temporal": {"interval": [["2000-01-01T00:00:00Z", "2024-01-01T00:00:00Z"]]},
         },
+        "links": [],
+        "assets": {},
+        "license": "proprietary",
     }