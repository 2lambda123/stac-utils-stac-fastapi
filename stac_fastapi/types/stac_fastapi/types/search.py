"""stac_fastapi.types.search module.

# TODO: replace with stac-pydantic
"""

import abc
import operator
from datetime import datetime
from enum import auto
from types import DynamicClassAttribute
from typing import Any, Callable, Dict, Generator, List, Optional, Union

import attr
from geojson_pydantic.geometries import (
    LineString,
    MultiLineString,
    MultiPoint,
    MultiPolygon,
    Point,
    Polygon,
    _GeometryBase,
)
from pydantic import BaseModel, ConstrainedInt, validator
from pydantic.errors import NumberNotGtError
from pydantic.validators import int_validator
from stac_pydantic.shared import BBox
from stac_pydantic.utils import AutoValueEnum

from stac_fastapi.types.rfc3339 import DateTimeType, str_to_interval

# Be careful: https://github.com/samuelcolvin/pydantic/issues/1423#issuecomment-642797287
NumType = Union[float, int]


class Limit(ConstrainedInt):
    """An positive integer that maxes out at 10,000."""

    ge: int = 1
    le: int = 10_000

    @classmethod
    def __get_validators__(cls) -> Generator[Callable[..., Any], None, None]:
        """Yield the relevant validators."""
        yield int_validator
        yield cls.validate

    @classmethod
    def validate(cls, value: int) -> int:
        """Validate the integer value."""
        if value < cls.ge:
            raise NumberNotGtError(limit_value=cls.ge)
        if value > cls.le:
            return cls.le
        return value


class Operator(str, AutoValueEnum):
    """Defines the set of operators supported by the API."""

    eq = auto()
    ne = auto()
    lt = auto()
    lte = auto()
    gt = auto()
    gte = auto()

    # TODO: These are defined in the spec but aren't currently implemented by the api
    # startsWith = auto()
    # endsWith = auto()
    # contains = auto()
    # in = auto()

    @DynamicClassAttribute
    def operator(self) -> Callable[[Any, Any], bool]:
        """Return python operator."""
        return getattr(operator, self._value_)


def str2list(x: str) -> Optional[List]:
    """Convert string to list base on , delimiter."""
    if x:
        return x.split(",")


def str2bbox(x: str) -> Optional[BBox]:
    """Convert string to BBox based on , delimiter."""
    if x:
        t = tuple(float(v) for v in str2list(x))
        assert len(t) == 4
        return t


@attr.s  # type:ignore
class APIRequest(abc.ABC):
    """Generic API Request base class."""

    def kwargs(self) -> Dict:
        """Transform api request params into format which matches the signature of the
        endpoint."""
        return self.__dict__


@attr.s
class BaseSearchGetRequest(APIRequest):
    """Base arguments for GET Request."""

    collections: Optional[str] = attr.ib(default=None, converter=str2list)
    ids: Optional[str] = attr.ib(default=None, converter=str2list)
<<<<<<< HEAD
    bbox: Optional[BBox] = attr.ib(default=None, converter=str2bbox)
    intersects: Optional[str] = attr.ib(default=None, converter=str2list)
    datetime: Optional[DateTimeType] = attr.ib(default=None, converter=str_to_interval)
=======
    bbox: Optional[str] = attr.ib(default=None, converter=str2list)
    intersects: Optional[str] = attr.ib(default=None)
    datetime: Optional[str] = attr.ib(default=None)
>>>>>>> 4fb10ec6
    limit: Optional[int] = attr.ib(default=10)


class BaseSearchPostRequest(BaseModel):
    """Search model.

    Replace base model in STAC-pydantic as it includes additional fields, not in the core
    model.
    https://github.com/radiantearth/stac-api-spec/tree/master/item-search#query-parameter-table

    PR to fix this:
    https://github.com/stac-utils/stac-pydantic/pull/100
    """

    collections: Optional[List[str]]
    ids: Optional[List[str]]
    bbox: Optional[BBox]
    intersects: Optional[
        Union[Point, MultiPoint, LineString, MultiLineString, Polygon, MultiPolygon]
    ]
<<<<<<< HEAD
    datetime: Optional[DateTimeType]
    limit: Optional[conint(gt=0, le=10000)] = 10
=======
    datetime: Optional[str]
    limit: Optional[Limit] = 10
>>>>>>> 4fb10ec6

    @property
    def start_date(self) -> Optional[datetime]:
        """Extract the start date from the datetime string."""
        return self.datetime[0] if self.datetime else None

    @property
    def end_date(self) -> Optional[datetime]:
        """Extract the end date from the datetime string."""
        return self.datetime[1] if self.datetime else None

    @validator("intersects")
    def validate_spatial(cls, v, values):
        """Check bbox and intersects are not both supplied."""
        if v and values["bbox"]:
            raise ValueError("intersects and bbox parameters are mutually exclusive")
        return v

    @validator("bbox", pre=True)
    def validate_bbox(cls, v: Union[str, BBox]) -> BBox:
        """Check order of supplied bbox coordinates."""
        if v:
            if type(v) == str:
                v = str2bbox(v)
            # Validate order
            if len(v) == 4:
                xmin, ymin, xmax, ymax = v
            else:
                xmin, ymin, min_elev, xmax, ymax, max_elev = v
                if max_elev < min_elev:
                    raise ValueError(
                        "Maximum elevation must greater than minimum elevation"
                    )

            if xmax < xmin:
                raise ValueError(
                    "Maximum longitude must be greater than minimum longitude"
                )

            if ymax < ymin:
                raise ValueError(
                    "Maximum longitude must be greater than minimum longitude"
                )

            # Validate against WGS84
            if xmin < -180 or ymin < -90 or xmax > 180 or ymax > 90:
                raise ValueError("Bounding box must be within (-180, -90, 180, 90)")

        return v

    @validator("datetime", pre=True)
    def validate_datetime(cls, v: Union[str, DateTimeType]) -> DateTimeType:
        """Parse datetime."""
        if type(v) == str:
            v = str_to_interval(v)
        return v

    @property
    def spatial_filter(self) -> Optional[_GeometryBase]:
        """Return a geojson-pydantic object representing the spatial filter for the search
        request.

        Check for both because the ``bbox`` and ``intersects`` parameters are
        mutually exclusive.
        """
        if self.bbox:
            return Polygon(
                coordinates=[
                    [
                        [self.bbox[0], self.bbox[3]],
                        [self.bbox[2], self.bbox[3]],
                        [self.bbox[2], self.bbox[1]],
                        [self.bbox[0], self.bbox[1]],
                        [self.bbox[0], self.bbox[3]],
                    ]
                ]
            )
        if self.intersects:
            return self.intersects
        return<|MERGE_RESOLUTION|>--- conflicted
+++ resolved
@@ -106,15 +106,9 @@
 
     collections: Optional[str] = attr.ib(default=None, converter=str2list)
     ids: Optional[str] = attr.ib(default=None, converter=str2list)
-<<<<<<< HEAD
     bbox: Optional[BBox] = attr.ib(default=None, converter=str2bbox)
     intersects: Optional[str] = attr.ib(default=None, converter=str2list)
     datetime: Optional[DateTimeType] = attr.ib(default=None, converter=str_to_interval)
-=======
-    bbox: Optional[str] = attr.ib(default=None, converter=str2list)
-    intersects: Optional[str] = attr.ib(default=None)
-    datetime: Optional[str] = attr.ib(default=None)
->>>>>>> 4fb10ec6
     limit: Optional[int] = attr.ib(default=10)
 
 
@@ -135,13 +129,8 @@
     intersects: Optional[
         Union[Point, MultiPoint, LineString, MultiLineString, Polygon, MultiPolygon]
     ]
-<<<<<<< HEAD
     datetime: Optional[DateTimeType]
     limit: Optional[conint(gt=0, le=10000)] = 10
-=======
-    datetime: Optional[str]
-    limit: Optional[Limit] = 10
->>>>>>> 4fb10ec6
 
     @property
     def start_date(self) -> Optional[datetime]:
