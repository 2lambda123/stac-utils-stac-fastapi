--- conflicted
+++ resolved
@@ -1,14 +1,9 @@
 """stac_fastapi.types.config module."""
-<<<<<<< HEAD
-from typing import Any, Dict, List, Optional, Set
 
-from pydantic import AnyHttpUrl, BaseSettings
-=======
+from typing import Any, Dict, List, Optional
 
-from typing import Optional
-
-from pydantic_settings import BaseSettings, SettingsConfigDict
->>>>>>> 8f400e18
+from pydantic import AnyHttpUrl
+from pydantic_settings import AnyHttpUrl, BaseSettings, SettingsConfigDict
 
 
 class ApiSettings(BaseSettings):
@@ -37,8 +32,7 @@
 
     openapi_url: str = "/api"
     docs_url: str = "/api.html"
-
-<<<<<<< HEAD
+      
     api_title: str = "stac-fastapi"
     api_description: str = "stac-fastapi"
     api_version: str = "0.1"
@@ -48,14 +42,7 @@
     api_license_info: Optional[Dict[str, Any]] = None
     api_tags: List[Dict[str, Any]] = []
 
-    class Config:
-        """Model config (https://pydantic-docs.helpmanual.io/usage/model_config/)."""
-
-        extra = "allow"
-        env_file = ".env"
-=======
     model_config = SettingsConfigDict(env_file=".env", extra="allow")
->>>>>>> 8f400e18
 
 
 class Settings:
