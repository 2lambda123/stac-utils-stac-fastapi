"""base api extension."""
import abc
from typing import List

import attr
from fastapi import FastAPI


@attr.s
class ApiExtension(abc.ABC):
    """Abstract base class for defining API extensions."""

<<<<<<< HEAD
    conformance_classes: List[str] = attr.ib()
=======
    conformance_classes: List[str] = attr.ib(factory=list)
>>>>>>> 8c78311a

    @abc.abstractmethod
    def register(self, app: FastAPI) -> None:
        """Register the extension with a FastAPI application.

        Args:
            app: target FastAPI application.

        Returns:
            None
        """
        pass<|MERGE_RESOLUTION|>--- conflicted
+++ resolved
@@ -10,11 +10,7 @@
 class ApiExtension(abc.ABC):
     """Abstract base class for defining API extensions."""
 
-<<<<<<< HEAD
-    conformance_classes: List[str] = attr.ib()
-=======
     conformance_classes: List[str] = attr.ib(factory=list)
->>>>>>> 8c78311a
 
     @abc.abstractmethod
     def register(self, app: FastAPI) -> None:
