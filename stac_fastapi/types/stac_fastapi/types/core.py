--- conflicted
+++ resolved
@@ -1,4 +1,5 @@
 """Base clients."""
+
 
 import abc
 from typing import Any, Dict, List, Optional, Union
@@ -6,15 +7,11 @@
 
 import attr
 from fastapi import Request
+from geojson_pydantic.geometries import Geometry
 from stac_pydantic import Collection, Item, ItemCollection
 from stac_pydantic.api.version import STAC_API_VERSION
 from stac_pydantic.links import Relations
-<<<<<<< HEAD
-from stac_pydantic.shared import MimeTypes
-=======
 from stac_pydantic.shared import BBox, MimeTypes
-from stac_pydantic.version import STAC_VERSION
->>>>>>> 53711ecb
 from starlette.responses import Response
 
 from stac_fastapi.types import stac
@@ -108,13 +105,8 @@
 
     @abc.abstractmethod
     def update_collection(
-<<<<<<< HEAD
-        self, collection: Collection, **kwargs
+        self, collection_id: str, collection: Collection, **kwargs
     ) -> Optional[Union[Collection, Response]]:
-=======
-        self, collection_id: str, collection: stac_types.Collection, **kwargs
-    ) -> Optional[Union[stac_types.Collection, Response]]:
->>>>>>> 53711ecb
         """Perform a complete update on an existing collection.
 
         Called with `PUT /collections/{collection_id}`. It is expected that this item
@@ -226,13 +218,8 @@
 
     @abc.abstractmethod
     async def update_collection(
-<<<<<<< HEAD
-        self, collection: Collection, **kwargs
+        self, collection_id: str, collection: Collection, **kwargs
     ) -> Optional[Union[Collection, Response]]:
-=======
-        self, collection_id: str, collection: stac_types.Collection, **kwargs
-    ) -> Optional[Union[stac_types.Collection, Response]]:
->>>>>>> 53711ecb
         """Perform a complete update on an existing collection.
 
         Called with `PUT /collections/{collection_id}`. It is expected that this item
@@ -461,14 +448,9 @@
         self,
         collections: Optional[List[str]] = None,
         ids: Optional[List[str]] = None,
-<<<<<<< HEAD
-        bbox: Optional[List[NumType]] = None,
-        intersects: Optional[str] = None,
-        datetime: Optional[Union[str, datetime]] = None,
-=======
         bbox: Optional[BBox] = None,
+        intersects: Optional[Geometry] = None,
         datetime: Optional[DateTimeType] = None,
->>>>>>> 53711ecb
         limit: Optional[int] = 10,
         **kwargs,
     ) -> stac.ItemCollection:
@@ -621,11 +603,7 @@
                 "rel": Relations.service_doc.value,
                 "type": MimeTypes.html.value,
                 "title": "OpenAPI service documentation",
-<<<<<<< HEAD
-                "href": urljoin(str(request.base_url), request.app.docs_url.lstrip("/")),
-=======
                 "href": urljoin(base_url, request.app.docs_url.lstrip("/")),
->>>>>>> 53711ecb
             }
         )
 
@@ -662,14 +640,9 @@
         self,
         collections: Optional[List[str]] = None,
         ids: Optional[List[str]] = None,
-<<<<<<< HEAD
-        bbox: Optional[List[NumType]] = None,
-        intersects: Optional[str] = None,
-        datetime: Optional[Union[str, datetime]] = None,
-=======
         bbox: Optional[BBox] = None,
+        intersects: Optional[Geometry] = None,
         datetime: Optional[DateTimeType] = None,
->>>>>>> 53711ecb
         limit: Optional[int] = 10,
         **kwargs,
     ) -> stac.ItemCollection:
