"""Base clients."""
import abc
from datetime import datetime
from typing import Any, Dict, List, Optional, Union
from urllib.parse import urljoin

import attr
from fastapi import Request
from stac_pydantic.api import Search
from stac_pydantic.links import Relations
from stac_pydantic.shared import MimeTypes
from stac_pydantic.version import STAC_VERSION

from stac_fastapi.types import stac as stac_types
from stac_fastapi.types.conformance import BASE_CONFORMANCE_CLASSES
from stac_fastapi.types.extension import ApiExtension
from stac_fastapi.types.stac import Conformance

NumType = Union[float, int]
StacType = Dict[str, Any]


@attr.s  # type:ignore
class BaseTransactionsClient(abc.ABC):
    """Defines a pattern for implementing the STAC transaction extension."""

    @abc.abstractmethod
    def create_item(self, item: stac_types.Item, **kwargs) -> stac_types.Item:
        """Create a new item.

        Called with `POST /collections/{collectionId}/items`.

        Args:
            item: the item

        Returns:
            The item that was created.

        """
        ...

    @abc.abstractmethod
    def update_item(self, item: stac_types.Item, **kwargs) -> stac_types.Item:
        """Perform a complete update on an existing item.

        Called with `PUT /collections/{collectionId}/items`. It is expected that this item already exists.  The update
        should do a diff against the saved item and perform any necessary updates.  Partial updates are not supported
        by the transactions extension.

        Args:
            item: the item (must be complete)

        Returns:
            The updated item.
        """
        ...

    @abc.abstractmethod
    def delete_item(
        self, item_id: str, collection_id: str, **kwargs
    ) -> stac_types.Item:
        """Delete an item from a collection.

        Called with `DELETE /collections/{collectionId}/items/{itemId}`

        Args:
            item_id: id of the item.
            collection_id: id of the collection.

        Returns:
            The deleted item.
        """
        ...

    @abc.abstractmethod
    def create_collection(
        self, collection: stac_types.Collection, **kwargs
    ) -> stac_types.Collection:
        """Create a new collection.

        Called with `POST /collections`.

        Args:
            collection: the collection

        Returns:
            The collection that was created.
        """
        ...

    @abc.abstractmethod
    def update_collection(
        self, collection: stac_types.Collection, **kwargs
    ) -> stac_types.Collection:
        """Perform a complete update on an existing collection.

        Called with `PUT /collections`. It is expected that this item already exists.  The update should do a diff
        against the saved collection and perform any necessary updates.  Partial updates are not supported by the
        transactions extension.

        Args:
            collection: the collection (must be complete)

        Returns:
            The updated collection.
        """
        ...

    @abc.abstractmethod
    def delete_collection(self, collection_id: str, **kwargs) -> stac_types.Collection:
        """Delete a collection.

        Called with `DELETE /collections/{collectionId}`

        Args:
            collection_id: id of the collection.

        Returns:
            The deleted collection.
        """
        ...


@attr.s  # type:ignore
class AsyncBaseTransactionsClient(abc.ABC):
    """Defines a pattern for implementing the STAC transaction extension."""

    @abc.abstractmethod
    async def create_item(self, item: stac_types.Item, **kwargs) -> stac_types.Item:
        """Create a new item.

        Called with `POST /collections/{collectionId}/items`.

        Args:
            item: the item

        Returns:
            The item that was created.

        """
        ...

    @abc.abstractmethod
    async def update_item(self, item: stac_types.Item, **kwargs) -> stac_types.Item:
        """Perform a complete update on an existing item.

        Called with `PUT /collections/{collectionId}/items`. It is expected that this item already exists.  The update
        should do a diff against the saved item and perform any necessary updates.  Partial updates are not supported
        by the transactions extension.

        Args:
            item: the item (must be complete)

        Returns:
            The updated item.
        """
        ...

    @abc.abstractmethod
    async def delete_item(
        self, item_id: str, collection_id: str, **kwargs
    ) -> stac_types.Item:
        """Delete an item from a collection.

        Called with `DELETE /collections/{collectionId}/items/{itemId}`

        Args:
            item_id: id of the item.
            collection_id: id of the collection.

        Returns:
            The deleted item.
        """
        ...

    @abc.abstractmethod
    async def create_collection(
        self, collection: stac_types.Collection, **kwargs
    ) -> stac_types.Collection:
        """Create a new collection.

        Called with `POST /collections`.

        Args:
            collection: the collection

        Returns:
            The collection that was created.
        """
        ...

    @abc.abstractmethod
    async def update_collection(
        self, collection: stac_types.Collection, **kwargs
    ) -> stac_types.Collection:
        """Perform a complete update on an existing collection.

        Called with `PUT /collections`. It is expected that this item already exists.  The update should do a diff
        against the saved collection and perform any necessary updates.  Partial updates are not supported by the
        transactions extension.

        Args:
            collection: the collection (must be complete)

        Returns:
            The updated collection.
        """
        ...

    @abc.abstractmethod
    async def delete_collection(
        self, collection_id: str, **kwargs
    ) -> stac_types.Collection:
        """Delete a collection.

        Called with `DELETE /collections/{collectionId}`

        Args:
            collection_id: id of the collection.

        Returns:
            The deleted collection.
        """
        ...


@attr.s
class LandingPageMixin(abc.ABC):
    """Create a STAC landing page (GET /)."""

    stac_version: str = attr.ib(default=STAC_VERSION)
    landing_page_id: str = attr.ib(default="stac-fastapi")
    title: str = attr.ib(default="stac-fastapi")
    description: str = attr.ib(default="stac-fastapi")

    def _landing_page(
        self,
        base_url: str,
        conformance_classes: List[str],
        extension_schemas: List[str],
    ) -> stac_types.LandingPage:
        landing_page = stac_types.LandingPage(
            type="Catalog",
            id=self.landing_page_id,
            title=self.title,
            description=self.description,
            stac_version=self.stac_version,
<<<<<<< HEAD
            conformsTo=[
                "https://stacspec.org/STAC-api.html",
                "http://docs.opengeospatial.org/is/17-069r3/17-069r3.html#ats_geojson",
                "https://api.stacspec.org/v1.0.0-beta.2/item-search",
            ],
=======
            conformsTo=conformance_classes,
>>>>>>> 8222b409
            links=[
                {
                    "rel": Relations.self.value,
                    "type": MimeTypes.json,
                    "href": base_url,
                },
                {
                    "rel": Relations.root.value,
                    "type": MimeTypes.json,
                    "href": base_url,
                },
                {
                    "rel": "data",
                    "type": MimeTypes.json,
                    "href": urljoin(base_url, "collections"),
                },
                {
                    "rel": Relations.docs.value,
                    "type": MimeTypes.json,
                    "title": "OpenAPI docs",
                    "href": urljoin(base_url, "docs"),
                },
                {
                    "rel": Relations.conformance.value,
                    "type": MimeTypes.json,
                    "title": "STAC/WFS3 conformance classes implemented by this server",
                    "href": urljoin(base_url, "conformance"),
                },
                {
                    "rel": Relations.search.value,
                    "type": MimeTypes.geojson,
                    "title": "STAC search",
                    "href": urljoin(base_url, "search"),
                    "method": "GET",
                },
                {
                    "rel": Relations.search.value,
                    "type": MimeTypes.json,
                    "title": "STAC search",
                    "href": urljoin(base_url, "search"),
                    "method": "POST",
                },
            ],
            stac_extensions=extension_schemas,
        )
        return landing_page


@attr.s  # type:ignore
class BaseCoreClient(LandingPageMixin, abc.ABC):
    """Defines a pattern for implementing STAC api core endpoints.

    Attributes:
        extensions: list of registered api extensions.
    """

    base_conformance_classes: List[str] = attr.ib(
        factory=lambda: BASE_CONFORMANCE_CLASSES
    )
    extensions: List[ApiExtension] = attr.ib(default=attr.Factory(list))

    def conformance_classes(self) -> List[str]:
        """Generate conformance classes by adding extension conformance to base conformance classes."""
        base_conformance_classes = self.base_conformance_classes.copy()

        for extension in self.extensions:
            extension_classes = getattr(extension, "conformance_classes", [])
            base_conformance_classes.extend(extension_classes)

        return list(set(base_conformance_classes))

    def extension_is_enabled(self, extension: str) -> bool:
        """Check if an api extension is enabled."""
        return any([type(ext).__name__ == extension for ext in self.extensions])

    def list_conformance_classes(self):
        """Return a list of conformance classes, including implemented extensions."""
        base_conformance = BASE_CONFORMANCE_CLASSES

        for extension in self.extensions:
            extension_classes = getattr(extension, "conformance_classes", [])
            base_conformance.extend(extension_classes)

        return base_conformance

    def landing_page(self, **kwargs) -> stac_types.LandingPage:
        """Landing page.

        Called with `GET /`.

        Returns:
            API landing page, serving as an entry point to the API.
        """
        request: Request = kwargs["request"]
        base_url = str(request.base_url)
        extension_schemas = [
            schema.schema_href for schema in self.extensions if schema.schema_href
        ]
        request: Request = kwargs["request"]
        base_url = str(request.base_url)
        landing_page = self._landing_page(
            base_url=base_url,
            conformance_classes=self.conformance_classes(),
            extension_schemas=extension_schemas,
        )

        # Add Collections links
        collections = self.all_collections(request=kwargs["request"])
        for collection in collections["collections"]:
            landing_page["links"].append(
                {
                    "rel": Relations.child.value,
                    "type": MimeTypes.json.value,
                    "title": collection.get("title") or collection.get("id"),
                    "href": urljoin(base_url, f"collections/{collection['id']}"),
                }
            )

        # Add OpenAPI URL
        landing_page["links"].append(
            {
                "rel": "service-desc",
                "type": "application/vnd.oai.openapi+json;version=3.0",
                "title": "OpenAPI service description",
                "href": urljoin(base_url, request.app.openapi_url.lstrip("/")),
            }
        )
        return landing_page

    def conformance(self, **kwargs) -> stac_types.Conformance:
        """Conformance classes.

        Called with `GET /conformance`.

        Returns:
            Conformance classes which the server conforms to.
        """
        return Conformance(conformsTo=self.conformance_classes())

    @abc.abstractmethod
    def post_search(
        self, search_request: Search, **kwargs
    ) -> stac_types.ItemCollection:
        """Cross catalog search (POST).

        Called with `POST /search`.

        Args:
            search_request: search request parameters.

        Returns:
            ItemCollection containing items which match the search criteria.
        """
        ...

    @abc.abstractmethod
    def get_search(
        self,
        collections: Optional[List[str]] = None,
        ids: Optional[List[str]] = None,
        bbox: Optional[List[NumType]] = None,
        datetime: Optional[Union[str, datetime]] = None,
        limit: Optional[int] = 10,
        query: Optional[str] = None,
        token: Optional[str] = None,
        fields: Optional[List[str]] = None,
        sortby: Optional[str] = None,
        **kwargs,
    ) -> stac_types.ItemCollection:
        """Cross catalog search (GET).

        Called with `GET /search`.

        Returns:
            ItemCollection containing items which match the search criteria.
        """
        ...

    @abc.abstractmethod
    def get_item(self, item_id: str, collection_id: str, **kwargs) -> stac_types.Item:
        """Get item by id.

        Called with `GET /collections/{collectionId}/items/{itemId}`.

        Args:
            item_id: Id of the item.
            collection_id: Id of the collection.

        Returns:
            Item.
        """
        ...

    @abc.abstractmethod
    def all_collections(self, **kwargs) -> stac_types.Collections:
        """Get all available collections.

        Called with `GET /collections`.

        Returns:
            A list of collections.
        """
        ...

    @abc.abstractmethod
    def get_collection(self, collection_id: str, **kwargs) -> stac_types.Collection:
        """Get collection by id.

        Called with `GET /collections/{collectionId}`.

        Args:
            collection_id: Id of the collection.

        Returns:
            Collection.
        """
        ...

    @abc.abstractmethod
    def item_collection(
        self, collection_id: str, limit: int = 10, token: str = None, **kwargs
    ) -> stac_types.ItemCollection:
        """Get all items from a specific collection.

        Called with `GET /collections/{collectionId}/items`

        Args:
            collection_id: id of the collection.
            limit: number of items to return.
            token: pagination token.

        Returns:
            An ItemCollection.
        """
        ...


@attr.s  # type:ignore
class AsyncBaseCoreClient(LandingPageMixin, abc.ABC):
    """Defines a pattern for implementing STAC api core endpoints.

    Attributes:
        extensions: list of registered api extensions.
    """

    base_conformance_classes: List[str] = attr.ib(
        factory=lambda: BASE_CONFORMANCE_CLASSES
    )
    extensions: List[ApiExtension] = attr.ib(default=attr.Factory(list))

    def conformance_classes(self) -> List[str]:
        """Generate conformance classes by adding extension conformance to base conformance classes."""
        conformance_classes = self.base_conformance_classes.copy()

        for extension in self.extensions:
            extension_classes = getattr(extension, "conformance_classes", [])
            conformance_classes.extend(extension_classes)

        return list(set(conformance_classes))

    def extension_is_enabled(self, extension: str) -> bool:
        """Check if an api extension is enabled."""
        return any([type(ext).__name__ == extension for ext in self.extensions])

    async def landing_page(self, **kwargs) -> stac_types.LandingPage:
        """Landing page.

        Called with `GET /`.

        Returns:
            API landing page, serving as an entry point to the API.
        """
        request: Request = kwargs["request"]
        base_url = str(request.base_url)
        extension_schemas = [
            schema.schema_href for schema in self.extensions if schema.schema_href
        ]
        landing_page = self._landing_page(
            base_url=base_url,
            conformance_classes=self.conformance_classes(),
            extension_schemas=extension_schemas,
        )
        collections = await self.all_collections(request=kwargs["request"])
        for collection in collections["collections"]:
            landing_page["links"].append(
                {
                    "rel": Relations.child.value,
                    "type": MimeTypes.json.value,
                    "title": collection.get("title") or collection.get("id"),
                    "href": urljoin(base_url, f"collections/{collection['id']}"),
                }
            )

        # Add OpenAPI URL
        landing_page["links"].append(
            {
                "rel": "service-desc",
                "type": "application/vnd.oai.openapi+json;version=3.0",
                "title": "OpenAPI service description",
                "href": urljoin(base_url, request.app.openapi_url.lstrip("/")),
            }
        )

        return landing_page

    async def conformance(self, **kwargs) -> stac_types.Conformance:
        """Conformance classes.

        Called with `GET /conformance`.

        Returns:
            Conformance classes which the server conforms to.
        """
        return Conformance(conformsTo=self.conformance_classes())

    @abc.abstractmethod
    async def post_search(
        self, search_request: Search, **kwargs
    ) -> stac_types.ItemCollection:
        """Cross catalog search (POST).

        Called with `POST /search`.

        Args:
            search_request: search request parameters.

        Returns:
            ItemCollection containing items which match the search criteria.
        """
        ...

    @abc.abstractmethod
    async def get_search(
        self,
        collections: Optional[List[str]] = None,
        ids: Optional[List[str]] = None,
        bbox: Optional[List[NumType]] = None,
        datetime: Optional[Union[str, datetime]] = None,
        limit: Optional[int] = 10,
        query: Optional[str] = None,
        token: Optional[str] = None,
        fields: Optional[List[str]] = None,
        sortby: Optional[str] = None,
        **kwargs,
    ) -> stac_types.ItemCollection:
        """Cross catalog search (GET).

        Called with `GET /search`.

        Returns:
            ItemCollection containing items which match the search criteria.
        """
        ...

    @abc.abstractmethod
    async def get_item(
        self, item_id: str, collection_id: str, **kwargs
    ) -> stac_types.Item:
        """Get item by id.

        Called with `GET /collections/{collectionId}/items/{itemId}`.

        Args:
            item_id: Id of the item.
            collection_id: Id of the collection.

        Returns:
            Item.
        """
        ...

    @abc.abstractmethod
    async def all_collections(self, **kwargs) -> stac_types.Collections:
        """Get all available collections.

        Called with `GET /collections`.

        Returns:
            A list of collections.
        """
        ...

    @abc.abstractmethod
    async def get_collection(
        self, collection_id: str, **kwargs
    ) -> stac_types.Collection:
        """Get collection by id.

        Called with `GET /collections/{collectionId}`.

        Args:
            collection_id: Id of the collection.

        Returns:
            Collection.
        """
        ...

    @abc.abstractmethod
    async def item_collection(
        self, collection_id: str, limit: int = 10, token: str = None, **kwargs
    ) -> stac_types.ItemCollection:
        """Get all items from a specific collection.

        Called with `GET /collections/{collectionId}/items`

        Args:
            collection_id: id of the collection.
            limit: number of items to return.
            token: pagination token.

        Returns:
            An ItemCollection.
        """
        ...


@attr.s
class AsyncBaseFiltersClient(abc.ABC):
    """Defines a pattern for implementing the STAC filter extension."""

    async def get_queryables(
        self, collection_id: Optional[str] = None, **kwargs
    ) -> Dict[str, Any]:
        """Get the queryables available for the given collection_id.

        If collection_id is None, returns the intersection of all
        queryables over all collections.

        This base implementation returns a blank queryable schema. This is not allowed
        under OGC CQL but it is allowed by the STAC API Filter Extension

        https://github.com/radiantearth/stac-api-spec/tree/master/fragments/filter#queryables
        """
        return {
            "$schema": "https://json-schema.org/draft/2019-09/schema",
            "$id": "https://example.org/queryables",
            "type": "object",
            "title": "Queryables for Example STAC API",
            "description": "Queryable names for the example STAC API Item Search filter.",
            "properties": {},
        }


@attr.s
class BaseFiltersClient(abc.ABC):
    """Defines a pattern for implementing the STAC filter extension."""

    def get_queryables(
        self, collection_id: Optional[str] = None, **kwargs
    ) -> Dict[str, Any]:
        """Get the queryables available for the given collection_id.

        If collection_id is None, returns the intersection of all
        queryables over all collections.

        This base implementation returns a blank queryable schema. This is not allowed
        under OGC CQL but it is allowed by the STAC API Filter Extension

        https://github.com/radiantearth/stac-api-spec/tree/master/fragments/filter#queryables
        """
        return {
            "$schema": "https://json-schema.org/draft/2019-09/schema",
            "$id": "https://example.org/queryables",
            "type": "object",
            "title": "Queryables for Example STAC API",
            "description": "Queryable names for the example STAC API Item Search filter.",
            "properties": {},
        }<|MERGE_RESOLUTION|>--- conflicted
+++ resolved
@@ -245,15 +245,7 @@
             title=self.title,
             description=self.description,
             stac_version=self.stac_version,
-<<<<<<< HEAD
-            conformsTo=[
-                "https://stacspec.org/STAC-api.html",
-                "http://docs.opengeospatial.org/is/17-069r3/17-069r3.html#ats_geojson",
-                "https://api.stacspec.org/v1.0.0-beta.2/item-search",
-            ],
-=======
             conformsTo=conformance_classes,
->>>>>>> 8222b409
             links=[
                 {
                     "rel": Relations.self.value,
