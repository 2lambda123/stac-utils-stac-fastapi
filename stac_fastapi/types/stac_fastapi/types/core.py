"""Base clients."""

import abc
import importlib
import warnings
from typing import Any, Dict, List, Optional, Union
from urllib.parse import urljoin

import attr
from fastapi import Request
from geojson_pydantic.geometries import Geometry
from stac_pydantic import Collection, Item, ItemCollection
from stac_pydantic.api.version import STAC_API_VERSION
from stac_pydantic.links import Relations
from stac_pydantic.shared import BBox, MimeTypes
from starlette.responses import Response

from stac_fastapi.types import stac
from stac_fastapi.types.aggregation import Aggregation, AggregationCollection
from stac_fastapi.types.config import ApiSettings
from stac_fastapi.types.conformance import BASE_CONFORMANCE_CLASSES
from stac_fastapi.types.extension import ApiExtension
from stac_fastapi.types.requests import get_base_url
from stac_fastapi.types.rfc3339 import DateTimeType
from stac_fastapi.types.search import BaseSearchPostRequest

__all__ = [
    "NumType",
    "StacType",
    "BaseTransactionsClient",
    "AsyncBaseTransactionsClient",
    "LandingPageMixin",
    "BaseCoreClient",
    "AsyncBaseCoreClient",
]

NumType = Union[float, int]
StacType = Dict[str, Any]

api_settings = ApiSettings()


@attr.s  # type:ignore
class BaseTransactionsClient(abc.ABC):
    """Defines a pattern for implementing the STAC API Transaction Extension."""

    @abc.abstractmethod
    def create_item(
        self,
        collection_id: str,
        item: Union[Item, ItemCollection],
        **kwargs,
    ) -> Optional[Union[stac.Item, Response, None]]:
        """Create a new item.

        Called with `POST /collections/{collection_id}/items`.

        Args:
            item: the item or item collection
            collection_id: the id of the collection from the resource path

        Returns:
            The item that was created or None if item collection.
        """
        ...

    @abc.abstractmethod
    def update_item(
        self, collection_id: str, item_id: str, item: Item, **kwargs
    ) -> Optional[Union[stac.Item, Response]]:
        """Perform a complete update on an existing item.

        Called with `PUT /collections/{collection_id}/items`. It is expected
        that this item already exists.  The update should do a diff against the
        saved item and perform any necessary updates.  Partial updates are not
        supported by the transactions extension.

        Args:
            item: the item (must be complete)
            collection_id: the id of the collection from the resource path

        Returns:
            The updated item.
        """
        ...

    @abc.abstractmethod
    def delete_item(
        self, item_id: str, collection_id: str, **kwargs
    ) -> Optional[Union[stac.Item, Response]]:
        """Delete an item from a collection.

        Called with `DELETE /collections/{collection_id}/items/{item_id}`

        Args:
            item_id: id of the item.
            collection_id: id of the collection.

        Returns:
            The deleted item.
        """
        ...

    @abc.abstractmethod
    def create_collection(
        self, collection: Collection, **kwargs
    ) -> Optional[Union[stac.Collection, Response]]:
        """Create a new collection.

        Called with `POST /collections`.

        Args:
            collection: the collection

        Returns:
            The collection that was created.
        """
        ...

    @abc.abstractmethod
    def update_collection(
        self, collection_id: str, collection: Collection, **kwargs
    ) -> Optional[Union[stac.Collection, Response]]:
        """Perform a complete update on an existing collection.

        Called with `PUT /collections/{collection_id}`. It is expected that this
        collection already exists.  The update should do a diff against the saved
        collection and perform any necessary updates.  Partial updates are not
        supported by the transactions extension.

        Args:
            collection_id: id of the existing collection to be updated
            collection: the updated collection (must be complete)

        Returns:
            The updated collection.
        """
        ...

    @abc.abstractmethod
    def delete_collection(
        self, collection_id: str, **kwargs
    ) -> Optional[Union[stac.Collection, Response]]:
        """Delete a collection.

        Called with `DELETE /collections/{collection_id}`

        Args:
            collection_id: id of the collection.

        Returns:
            The deleted collection.
        """
        ...


@attr.s  # type:ignore
class AsyncBaseTransactionsClient(abc.ABC):
    """Defines a pattern for implementing the STAC transaction extension."""

    @abc.abstractmethod
    async def create_item(
        self,
        collection_id: str,
        item: Union[Item, ItemCollection],
        **kwargs,
    ) -> Optional[Union[stac.Item, Response, None]]:
        """Create a new item.

        Called with `POST /collections/{collection_id}/items`.

        Args:
            item: the item or item collection
            collection_id: the id of the collection from the resource path

        Returns:
            The item that was created or None if item collection.
        """
        ...

    @abc.abstractmethod
    async def update_item(
        self, collection_id: str, item_id: str, item: Item, **kwargs
    ) -> Optional[Union[stac.Item, Response]]:
        """Perform a complete update on an existing item.

        Called with `PUT /collections/{collection_id}/items`. It is expected
        that this item already exists.  The update should do a diff against the
        saved item and perform any necessary updates.  Partial updates are not
        supported by the transactions extension.

        Args:
            item: the item (must be complete)

        Returns:
            The updated item.
        """
        ...

    @abc.abstractmethod
    async def delete_item(
        self, item_id: str, collection_id: str, **kwargs
    ) -> Optional[Union[stac.Item, Response]]:
        """Delete an item from a collection.

        Called with `DELETE /collections/{collection_id}/items/{item_id}`

        Args:
            item_id: id of the item.
            collection_id: id of the collection.

        Returns:
            The deleted item.
        """
        ...

    @abc.abstractmethod
    async def create_collection(
        self, collection: Collection, **kwargs
    ) -> Optional[Union[stac.Collection, Response]]:
        """Create a new collection.

        Called with `POST /collections`.

        Args:
            collection: the collection

        Returns:
            The collection that was created.
        """
        ...

    @abc.abstractmethod
    async def update_collection(
        self, collection_id: str, collection: Collection, **kwargs
    ) -> Optional[Union[stac.Collection, Response]]:
        """Perform a complete update on an existing collection.

        Called with `PUT /collections/{collection_id}`. It is expected that this item
        already exists.  The update should do a diff against the saved collection and
        perform any necessary updates.  Partial updates are not supported by the
        transactions extension.

        Args:
            collection_id: id of the existing collection to be updated
            collection: the updated collection (must be complete)

        Returns:
            The updated collection.
        """
        ...

    @abc.abstractmethod
    async def delete_collection(
        self, collection_id: str, **kwargs
    ) -> Optional[Union[stac.Collection, Response]]:
        """Delete a collection.

        Called with `DELETE /collections/{collection_id}`

        Args:
            collection_id: id of the collection.

        Returns:
            The deleted collection.
        """
        ...


@attr.s
class LandingPageMixin(abc.ABC):
    """Create a STAC landing page (GET /)."""

    stac_version: str = attr.ib(default=STAC_API_VERSION)
    landing_page_id: str = attr.ib(default=api_settings.stac_fastapi_landing_id)
    title: str = attr.ib(default=api_settings.stac_fastapi_title)
    description: str = attr.ib(default=api_settings.stac_fastapi_description)

    def _landing_page(
        self,
        base_url: str,
        conformance_classes: List[str],
        extension_schemas: List[str],
    ) -> stac.LandingPage:
        landing_page = stac.LandingPage(
            type="Catalog",
            id=self.landing_page_id,
            title=self.title,
            description=self.description,
            stac_version=self.stac_version,
            conformsTo=conformance_classes,
            links=[
                {
                    "rel": Relations.self.value,
                    "type": MimeTypes.json.value,
                    "href": base_url,
                },
                {
                    "rel": Relations.root.value,
                    "type": MimeTypes.json.value,
                    "href": base_url,
                },
                {
                    "rel": Relations.data.value,
                    "type": MimeTypes.json.value,
                    "href": urljoin(base_url, "collections"),
                },
                {
                    "rel": Relations.conformance.value,
                    "type": MimeTypes.json.value,
                    "title": "STAC/OGC conformance classes implemented by this server",
                    "href": urljoin(base_url, "conformance"),
                },
                {
                    "rel": Relations.search.value,
                    "type": MimeTypes.geojson.value,
                    "title": "STAC search",
                    "href": urljoin(base_url, "search"),
                    "method": "GET",
                },
                {
                    "rel": Relations.search.value,
                    "type": MimeTypes.geojson.value,
                    "title": "STAC search",
                    "href": urljoin(base_url, "search"),
                    "method": "POST",
                },
            ],
            stac_extensions=extension_schemas,
        )

        return landing_page


@attr.s  # type:ignore
class BaseCoreClient(LandingPageMixin, abc.ABC):
    """Defines a pattern for implementing STAC api core endpoints.

    Attributes:
        extensions: list of registered api extensions.
    """

    base_conformance_classes: List[str] = attr.ib(
        factory=lambda: BASE_CONFORMANCE_CLASSES
    )
    extensions: List[ApiExtension] = attr.ib(default=attr.Factory(list))
    post_request_model = attr.ib(default=BaseSearchPostRequest)

    def conformance_classes(self) -> List[str]:
        """Generate conformance classes by adding extension conformance to base
        conformance classes."""
        base_conformance_classes = self.base_conformance_classes.copy()

        for extension in self.extensions:
            extension_classes = getattr(extension, "conformance_classes", [])
            base_conformance_classes.extend(extension_classes)

        return list(set(base_conformance_classes))

    def extension_is_enabled(self, extension: str) -> bool:
        """Check if an api extension is enabled."""
        return any([type(ext).__name__ == extension for ext in self.extensions])

    def list_conformance_classes(self):
        """Return a list of conformance classes, including implemented extensions."""
        base_conformance = BASE_CONFORMANCE_CLASSES

        for extension in self.extensions:
            extension_classes = getattr(extension, "conformance_classes", [])
            base_conformance.extend(extension_classes)

        return base_conformance

    def landing_page(self, **kwargs) -> stac.LandingPage:
        """Landing page.

        Called with `GET /`.

        Returns:
            API landing page, serving as an entry point to the API.
        """
        request: Request = kwargs["request"]
        base_url = get_base_url(request)

        landing_page = self._landing_page(
            base_url=base_url,
            conformance_classes=self.conformance_classes(),
            extension_schemas=[],
        )

        # Add Queryables link
        if self.extension_is_enabled("FilterExtension"):
            landing_page["links"].append(
                {
                    "rel": Relations.queryables.value,
                    "type": MimeTypes.jsonschema.value,
                    "title": "Queryables",
                    "href": urljoin(base_url, "queryables"),
                }
            )

        # Add Aggregation links
        if self.extension_is_enabled("AggregationExtension"):
            landing_page["links"].extend(
                [
                    {
                        "rel": "aggregate",
                        "type": "application/json",
                        "title": "Aggregate",
                        "href": urljoin(base_url, "aggregate"),
                    },
                    {
                        "rel": "aggregations",
                        "type": "application/json",
                        "title": "Aggregations",
                        "href": urljoin(base_url, "aggregations"),
                    },
                ]
            )

        # Add Collections links
        collections = self.all_collections(request=kwargs["request"])

        for collection in collections["collections"]:
            landing_page["links"].append(
                {
                    "rel": Relations.child.value,
                    "type": MimeTypes.json.value,
                    "title": collection.get("title") or collection.get("id"),
                    "href": urljoin(base_url, f"collections/{collection['id']}"),
                }
            )

        # Add OpenAPI URL
        landing_page["links"].append(
            {
                "rel": Relations.service_desc.value,
                "type": MimeTypes.openapi.value,
                "title": "OpenAPI service description",
                "href": str(request.url_for("openapi")),
            }
        )

        # Add human readable service-doc
        landing_page["links"].append(
            {
                "rel": Relations.service_doc.value,
                "type": MimeTypes.html.value,
                "title": "OpenAPI service documentation",
                "href": str(request.url_for("swagger_ui_html")),
            }
        )

        return stac.LandingPage(**landing_page)

    def conformance(self, **kwargs) -> stac.Conformance:
        """Conformance classes.

        Called with `GET /conformance`.

        Returns:
            Conformance classes which the server conforms to.
        """
        return stac.Conformance(conformsTo=self.conformance_classes())

    @abc.abstractmethod
    def post_search(
        self, search_request: BaseSearchPostRequest, **kwargs
    ) -> stac.ItemCollection:
        """Cross catalog search (POST).

        Called with `POST /search`.

        Args:
            search_request: search request parameters.

        Returns:
            ItemCollection containing items which match the search criteria.
        """
        ...

    @abc.abstractmethod
    def get_search(
        self,
        collections: Optional[List[str]] = None,
        ids: Optional[List[str]] = None,
        bbox: Optional[BBox] = None,
        intersects: Optional[Geometry] = None,
        datetime: Optional[DateTimeType] = None,
        limit: Optional[int] = 10,
        **kwargs,
    ) -> stac.ItemCollection:
        """Cross catalog search (GET).

        Called with `GET /search`.

        Returns:
            ItemCollection containing items which match the search criteria.
        """
        ...

    @abc.abstractmethod
    def get_item(self, item_id: str, collection_id: str, **kwargs) -> stac.Item:
        """Get item by id.

        Called with `GET /collections/{collection_id}/items/{item_id}`.

        Args:
            item_id: Id of the item.
            collection_id: Id of the collection.

        Returns:
            Item.
        """
        ...

    @abc.abstractmethod
    def all_collections(self, **kwargs) -> stac.Collections:
        """Get all available collections.

        Called with `GET /collections`.

        Returns:
            A list of collections.
        """
        ...

    @abc.abstractmethod
    def get_collection(self, collection_id: str, **kwargs) -> stac.Collection:
        """Get collection by id.

        Called with `GET /collections/{collection_id}`.

        Args:
            collection_id: Id of the collection.

        Returns:
            Collection.
        """
        ...

    @abc.abstractmethod
    def item_collection(
        self,
        collection_id: str,
        bbox: Optional[BBox] = None,
        datetime: Optional[DateTimeType] = None,
        limit: int = 10,
        token: str = None,
        **kwargs,
    ) -> stac.ItemCollection:
        """Get all items from a specific collection.

        Called with `GET /collections/{collection_id}/items`

        Args:
            collection_id: id of the collection.
            limit: number of items to return.
            token: pagination token.

        Returns:
            An ItemCollection.
        """
        ...


@attr.s  # type:ignore
class AsyncBaseCoreClient(LandingPageMixin, abc.ABC):
    """Defines a pattern for implementing STAC api core endpoints.

    Attributes:
        extensions: list of registered api extensions.
    """

    base_conformance_classes: List[str] = attr.ib(
        factory=lambda: BASE_CONFORMANCE_CLASSES
    )
    extensions: List[ApiExtension] = attr.ib(default=attr.Factory(list))
    post_request_model = attr.ib(default=BaseSearchPostRequest)

    def conformance_classes(self) -> List[str]:
        """Generate conformance classes by adding extension conformance to base
        conformance classes."""
        conformance_classes = self.base_conformance_classes.copy()

        for extension in self.extensions:
            extension_classes = getattr(extension, "conformance_classes", [])
            conformance_classes.extend(extension_classes)

        return list(set(conformance_classes))

    def extension_is_enabled(self, extension: str) -> bool:
        """Check if an api extension is enabled."""
        return any([type(ext).__name__ == extension for ext in self.extensions])

    async def landing_page(self, **kwargs) -> stac.LandingPage:
        """Landing page.

        Called with `GET /`.

        Returns:
            API landing page, serving as an entry point to the API.
        """
        request: Request = kwargs["request"]
        base_url = get_base_url(request)

        landing_page = self._landing_page(
            base_url=base_url,
            conformance_classes=self.conformance_classes(),
            extension_schemas=[],
        )

        # Add Queryables link
        if self.extension_is_enabled("FilterExtension"):
            landing_page["links"].append(
                {
                    "rel": Relations.queryables.value,
                    "type": MimeTypes.jsonschema.value,
                    "title": "Queryables",
                    "href": urljoin(base_url, "queryables"),
                    "method": "GET",
                }
            )

        # Add Aggregation links
        if self.extension_is_enabled("AggregationExtension"):
            landing_page["links"].extend(
                [
                    {
                        "rel": "aggregate",
                        "type": "application/json",
                        "title": "Aggregate",
                        "href": urljoin(base_url, "aggregate"),
                    },
                    {
                        "rel": "aggregations",
                        "type": "application/json",
                        "title": "Aggregations",
                        "href": urljoin(base_url, "aggregations"),
                    },
                ]
            )

        # Add Collections links
        collections = await self.all_collections(request=kwargs["request"])

        for collection in collections["collections"]:
            landing_page["links"].append(
                {
                    "rel": Relations.child.value,
                    "type": MimeTypes.json.value,
                    "title": collection.get("title") or collection.get("id"),
                    "href": urljoin(base_url, f"collections/{collection['id']}"),
                }
            )

        # Add OpenAPI URL
        landing_page["links"].append(
            {
                "rel": Relations.service_desc.value,
                "type": MimeTypes.openapi.value,
                "title": "OpenAPI service description",
                "href": str(request.url_for("openapi")),
            }
        )

        # Add human readable service-doc
        landing_page["links"].append(
            {
                "rel": Relations.service_doc.value,
                "type": MimeTypes.html.value,
                "title": "OpenAPI service documentation",
                "href": str(request.url_for("swagger_ui_html")),
            }
        )

        return stac.LandingPage(**landing_page)

    async def conformance(self, **kwargs) -> stac.Conformance:
        """Conformance classes.

        Called with `GET /conformance`.

        Returns:
            Conformance classes which the server conforms to.
        """
        return stac.Conformance(conformsTo=self.conformance_classes())

    @abc.abstractmethod
    async def post_search(
        self, search_request: BaseSearchPostRequest, **kwargs
    ) -> stac.ItemCollection:
        """Cross catalog search (POST).

        Called with `POST /search`.

        Args:
            search_request: search request parameters.

        Returns:
            ItemCollection containing items which match the search criteria.
        """
        ...

    @abc.abstractmethod
    async def get_search(
        self,
        collections: Optional[List[str]] = None,
        ids: Optional[List[str]] = None,
        bbox: Optional[BBox] = None,
        intersects: Optional[Geometry] = None,
        datetime: Optional[DateTimeType] = None,
        limit: Optional[int] = 10,
        **kwargs,
    ) -> stac.ItemCollection:
        """Cross catalog search (GET).

        Called with `GET /search`.

        Returns:
            ItemCollection containing items which match the search criteria.
        """
        ...

    @abc.abstractmethod
    async def get_item(self, item_id: str, collection_id: str, **kwargs) -> stac.Item:
        """Get item by id.

        Called with `GET /collections/{collection_id}/items/{item_id}`.

        Args:
            item_id: Id of the item.
            collection_id: Id of the collection.

        Returns:
            Item.
        """
        ...

    @abc.abstractmethod
    async def all_collections(self, **kwargs) -> stac.Collections:
        """Get all available collections.

        Called with `GET /collections`.

        Returns:
            A list of collections.
        """
        ...

    @abc.abstractmethod
    async def get_collection(self, collection_id: str, **kwargs) -> stac.Collection:
        """Get collection by id.

        Called with `GET /collections/{collection_id}`.

        Args:
            collection_id: Id of the collection.

        Returns:
            Collection.
        """
        ...

    @abc.abstractmethod
    async def item_collection(
        self,
        collection_id: str,
        bbox: Optional[BBox] = None,
        datetime: Optional[DateTimeType] = None,
        limit: int = 10,
        token: str = None,
        **kwargs,
    ) -> stac.ItemCollection:
        """Get all items from a specific collection.

        Called with `GET /collections/{collection_id}/items`

        Args:
            collection_id: id of the collection.
            limit: number of items to return.
            token: pagination token.

        Returns:
            An ItemCollection.
        """
        ...


# TODO: remove for 3.0.0 final release
def __getattr__(name: str) -> Any:
    if name in ["AsyncBaseFiltersClient", "BaseFiltersClient"]:
        warnings.warn(
            f"""importing {name} from `stac_fastapi.types.core` is deprecated,
            please import it from `stac_fastapi.extensions.core.filter.client`.""",
            DeprecationWarning,
            stacklevel=2,
        )
        clients = importlib.import_module("stac_fastapi.extensions.core.filter.client")
        return getattr(clients, name)

<<<<<<< HEAD
    raise AttributeError(f"module {__name__} has no attribute {name}")
=======
        This base implementation returns a blank queryable schema. This is not allowed
        under OGC CQL but it is allowed by the STAC API Filter Extension
        https://github.com/stac-api-extensions/filter#queryables
        """
        return {
            "$schema": "https://json-schema.org/draft/2019-09/schema",
            "$id": "https://example.org/queryables",
            "type": "object",
            "title": "Queryables for Example STAC API",
            "description": "Queryable names for the example STAC API Item Search filter.",
            "properties": {},
        }


@attr.s
class BaseAggregationClient(abc.ABC):
    """Defines a pattern for implementing the STAC aggregation extension."""

    def get_aggregations(
        self, collection_id: Optional[str] = None, **kwargs
    ) -> AggregationCollection:
        """Get the aggregations available for the given collection_id.

        If collection_id is None, returns the available aggregations over all
        collections.
        """
        return AggregationCollection(
            type="AggregationCollection",
            aggregations=[Aggregation(name="total_count", data_type="integer")],
            links=[
                {
                    "rel": "root",
                    "type": "application/json",
                    "href": "https://example.org/",
                },
                {
                    "rel": "self",
                    "type": "application/json",
                    "href": "https://example.org/aggregations",
                },
            ],
        )

    def aggregate(
        self, collection_id: Optional[str] = None, **kwargs
    ) -> AggregationCollection:
        """Return the aggregation buckets for a given search result"""
        return AggregationCollection(
            type="AggregationCollection",
            aggregations=[],
            links=[
                {
                    "rel": "root",
                    "type": "application/json",
                    "href": "https://example.org/",
                },
                {
                    "rel": "self",
                    "type": "application/json",
                    "href": "https://example.org/aggregations",
                },
            ],
        )


@attr.s
class AsyncBaseAggregationClient(abc.ABC):
    """Defines an async pattern for implementing the STAC aggregation extension."""

    async def get_aggregations(
        self, collection_id: Optional[str] = None, **kwargs
    ) -> AggregationCollection:
        """Get the aggregations available for the given collection_id.

        If collection_id is None, returns the available aggregations over all
        collections.
        """
        return AggregationCollection(
            type="AggregationCollection",
            aggregations=[Aggregation(name="total_count", data_type="integer")],
            links=[
                {
                    "rel": "root",
                    "type": "application/json",
                    "href": "https://example.org/",
                },
                {
                    "rel": "self",
                    "type": "application/json",
                    "href": "https://example.org/aggregations",
                },
            ],
        )

    async def aggregate(
        self,
        collection_id: Optional[str] = None,
        aggregations: Optional[Union[str, List[str]]] = None,
        collections: Optional[List[str]] = None,
        ids: Optional[List[str]] = None,
        bbox: Optional[BBox] = None,
        intersects: Optional[Geometry] = None,
        datetime: Optional[DateTimeType] = None,
        limit: Optional[int] = 10,
        **kwargs,
    ) -> AggregationCollection:
        """Return the aggregation buckets for a given search result"""
        return AggregationCollection(
            type="AggregationCollection",
            aggregations=[],
            links=[
                {
                    "rel": "root",
                    "type": "application/json",
                    "href": "https://example.org/",
                },
                {
                    "rel": "self",
                    "type": "application/json",
                    "href": "https://example.org/aggregations",
                },
            ],
        )
>>>>>>> 9ed0d377
<|MERGE_RESOLUTION|>--- conflicted
+++ resolved
@@ -799,9 +799,9 @@
         clients = importlib.import_module("stac_fastapi.extensions.core.filter.client")
         return getattr(clients, name)
 
-<<<<<<< HEAD
+
     raise AttributeError(f"module {__name__} has no attribute {name}")
-=======
+
         This base implementation returns a blank queryable schema. This is not allowed
         under OGC CQL but it is allowed by the STAC API Filter Extension
         https://github.com/stac-api-extensions/filter#queryables
@@ -924,5 +924,4 @@
                     "href": "https://example.org/aggregations",
                 },
             ],
-        )
->>>>>>> 9ed0d377
+        )