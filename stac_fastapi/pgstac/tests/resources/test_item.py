--- conflicted
+++ resolved
@@ -1177,11 +1177,8 @@
             "raw_path": b"/tab/abc",
             "query_string": b"",
             "headers": {},
-<<<<<<< HEAD
             "app": app,
-=======
             "server": ("test", HTTP_PORT),
->>>>>>> b7580fe4
         }
     )
     links = CollectionLinks(collection_id="naip", request=req)
