--- conflicted
+++ resolved
@@ -26,11 +26,7 @@
         "pytest-asyncio",
         "pre-commit",
         "requests",
-<<<<<<< HEAD
         "pypgstac==0.3.3",
-=======
-        "pypgstac==0.3.2",
->>>>>>> fa64c58c
         "httpx",
         "shapely",
     ],
