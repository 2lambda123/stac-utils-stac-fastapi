"""FastAPI application using PGStac."""
from fastapi.responses import ORJSONResponse

from stac_fastapi.api.app import StacApi
from stac_fastapi.api.models import create_get_request_model, create_post_request_model
from stac_fastapi.extensions.core import (
    ContextExtension,
    FieldsExtension,
    SortExtension,
    TokenPaginationExtension,
    TransactionExtension,
)
from stac_fastapi.pgstac.config import Settings
from stac_fastapi.pgstac.core import CoreCrudClient
from stac_fastapi.pgstac.db import close_db_connection, connect_to_db
from stac_fastapi.pgstac.extensions import QueryExtension
from stac_fastapi.pgstac.transactions import TransactionsClient
from stac_fastapi.pgstac.types.search import PgstacSearch

settings = Settings()
extensions = [
    TransactionExtension(
        client=TransactionsClient(),
        settings=settings,
        response_class=ORJSONResponse,
    ),
    QueryExtension(),
    SortExtension(),
    FieldsExtension(),
    TokenPaginationExtension(),
]

post_request_model = create_post_request_model(extensions, base_model=PgstacSearch)

api = StacApi(
    settings=settings,
<<<<<<< HEAD
    extensions=[
        TransactionExtension(
            client=TransactionsClient(),
            settings=settings,
            response_class=ORJSONResponse,
        ),
        QueryExtension(),
        SortExtension(),
        FieldsExtension(),
        ContextExtension(),
    ],
    client=CoreCrudClient(),
    search_request_model=PgstacSearch,
=======
    extensions=extensions,
    client=CoreCrudClient(post_request_model=post_request_model),
>>>>>>> 9ea1f2a5
    response_class=ORJSONResponse,
    search_get_request_model=create_get_request_model(extensions),
    search_post_request_model=post_request_model,
)
app = api.app


@app.on_event("startup")
async def startup_event():
    """Connect to database on startup."""
    await connect_to_db(app)


@app.on_event("shutdown")
async def shutdown_event():
    """Close database connection."""
    await close_db_connection(app)


def run():
    """Run app from command line using uvicorn if available."""
    try:
        import uvicorn

        uvicorn.run(
            "stac_fastapi.pgstac.app:app",
            host=settings.app_host,
            port=settings.app_port,
            log_level="info",
            reload=settings.reload,
        )
    except ImportError:
        raise RuntimeError("Uvicorn must be installed in order to use command")


if __name__ == "__main__":
    run()


def create_handler(app):
    """Create a handler to use with AWS Lambda if mangum available."""
    try:
        from mangum import Mangum

        return Mangum(app)
    except ImportError:
        return None


handler = create_handler(app)<|MERGE_RESOLUTION|>--- conflicted
+++ resolved
@@ -28,30 +28,15 @@
     SortExtension(),
     FieldsExtension(),
     TokenPaginationExtension(),
+    ContextExtension(),
 ]
 
 post_request_model = create_post_request_model(extensions, base_model=PgstacSearch)
 
 api = StacApi(
     settings=settings,
-<<<<<<< HEAD
-    extensions=[
-        TransactionExtension(
-            client=TransactionsClient(),
-            settings=settings,
-            response_class=ORJSONResponse,
-        ),
-        QueryExtension(),
-        SortExtension(),
-        FieldsExtension(),
-        ContextExtension(),
-    ],
-    client=CoreCrudClient(),
-    search_request_model=PgstacSearch,
-=======
     extensions=extensions,
     client=CoreCrudClient(post_request_model=post_request_model),
->>>>>>> 9ea1f2a5
     response_class=ORJSONResponse,
     search_get_request_model=create_get_request_model(extensions),
     search_post_request_model=post_request_model,
