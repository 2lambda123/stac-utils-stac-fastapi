--- conflicted
+++ resolved
@@ -27,19 +27,7 @@
 class CoreCrudClient(AsyncBaseCoreClient):
     """Client for core endpoints defined by stac."""
 
-<<<<<<< HEAD
-    async def conformance(self, **kwargs) -> Conformance:
-        """Conformance classes."""
-        return Conformance(
-            conformsTo=[
-                "https://stacspec.org/STAC-api.html",
-                "http://docs.opengeospatial.org/is/17-069r3/17-069r3.html#ats_geojson",
-                "https://api.stacspec.org/v1.0.0-beta.2/item-search",
-            ]
-        )
-=======
     search_request_model: Type[PgstacSearch] = attr.ib(init=False, default=PgstacSearch)
->>>>>>> 8222b409
 
     async def all_collections(self, **kwargs) -> Collections:
         """Read all collections from the database."""
