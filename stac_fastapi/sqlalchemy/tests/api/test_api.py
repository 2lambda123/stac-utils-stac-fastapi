--- conflicted
+++ resolved
@@ -163,7 +163,7 @@
     assert resp.status_code == 400
 
 
-<<<<<<< HEAD
+
 def test_search_point_intersects(load_test_data, app_client, postgres_transactions):
     item = load_test_data("test_item.json")
     postgres_transactions.create_item(item, request=MockStarletteRequest)
@@ -173,7 +173,14 @@
 
     params = {
         "intersects": intersects,
-=======
+        "collections": [item["collection"]],
+    }
+    resp = app_client.post("/search", json=params)
+    assert resp.status_code == 200
+    resp_json = resp.json()
+    assert len(resp_json["features"]) == 1
+    
+    
 def test_bbox_3d(load_test_data, app_client, postgres_transactions):
     item = load_test_data("test_item.json")
     postgres_transactions.create_item(item, request=MockStarletteRequest)
@@ -181,12 +188,10 @@
     australia_bbox = [106.343365, -47.199523, 0.1, 168.218365, -19.437288, 0.1]
     params = {
         "bbox": australia_bbox,
->>>>>>> 2347e6b5
-        "collections": [item["collection"]],
-    }
-    resp = app_client.post("/search", json=params)
-    assert resp.status_code == 200
-<<<<<<< HEAD
+        "collections": [item["collection"]],
+    }
+    resp = app_client.post("/search", json=params)
+    assert resp.status_code == 200
     resp_json = resp.json()
     assert len(resp_json["features"]) == 1
 
@@ -206,8 +211,5 @@
     }
     resp = app_client.post("/search", json=params)
     assert resp.status_code == 200
-=======
-
->>>>>>> 2347e6b5
     resp_json = resp.json()
     assert len(resp_json["features"]) == 1