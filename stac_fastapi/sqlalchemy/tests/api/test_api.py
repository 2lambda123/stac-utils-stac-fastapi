--- conflicted
+++ resolved
@@ -23,7 +23,6 @@
 ]
 
 
-<<<<<<< HEAD
 def test_post_search_content_type(app_client):
     params = {"limit": 1}
     resp = app_client.post("search", json=params)
@@ -33,14 +32,14 @@
 def test_get_search_content_type(app_client):
     resp = app_client.get("search")
     assert resp.headers["content-type"] == "application/geo+json"
-=======
+
+
 def test_api_headers(app_client):
     resp = app_client.get("/api")
     assert (
         resp.headers["content-type"] == "application/vnd.oai.openapi+json;version=3.0"
     )
     assert resp.status_code == 200
->>>>>>> 185b09ce
 
 
 def test_core_router(api_client):
