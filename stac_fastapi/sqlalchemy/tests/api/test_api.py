from datetime import datetime, timedelta

from ..conftest import MockStarletteRequest

STAC_CORE_ROUTES = [
    "GET /",
    "GET /collections",
    "GET /collections/{collectionId}",
    "GET /collections/{collectionId}/items",
    "GET /collections/{collectionId}/items/{itemId}",
    "GET /conformance",
    "GET /search",
    "POST /search",
]

STAC_TRANSACTION_ROUTES = [
    "DELETE /collections/{collectionId}",
    "DELETE /collections/{collectionId}/items/{itemId}",
    "POST /collections",
    "POST /collections/{collectionId}/items",
    "PUT /collections",
    "PUT /collections/{collectionId}/items",
]


def test_core_router(api_client):
    core_routes = set(STAC_CORE_ROUTES)
    api_routes = set(
        [f"{list(route.methods)[0]} {route.path}" for route in api_client.app.routes]
    )
    assert not core_routes - api_routes


def test_transactions_router(api_client):
    transaction_routes = set(STAC_TRANSACTION_ROUTES)
    api_routes = set(
        [f"{list(route.methods)[0]} {route.path}" for route in api_client.app.routes]
    )
    assert not transaction_routes - api_routes


def test_app_transaction_extension(app_client, load_test_data):
    item = load_test_data("test_item.json")
    resp = app_client.post(f"/collections/{item['collection']}/items", json=item)
    assert resp.status_code == 200


def test_app_search_response(load_test_data, app_client, postgres_transactions):
    item = load_test_data("test_item.json")
    postgres_transactions.create_item(item, request=MockStarletteRequest)

    resp = app_client.get("/search", params={"collections": ["test-collection"]})
    assert resp.status_code == 200
    resp_json = resp.json()

    assert resp_json.get("type") == "FeatureCollection"
    # stac_version and stac_extensions were removed in v1.0.0-beta.3
    assert resp_json.get("stac_version") is None
    assert resp_json.get("stac_extensions") is None


def test_app_context_extension(load_test_data, app_client, postgres_transactions):
    item = load_test_data("test_item.json")
    postgres_transactions.create_item(item, request=MockStarletteRequest)

    resp = app_client.get("/search", params={"collections": ["test-collection"]})
    assert resp.status_code == 200
    resp_json = resp.json()
    assert "context" in resp_json
    assert resp_json["context"]["returned"] == resp_json["context"]["matched"] == 1


def test_app_fields_extension(load_test_data, app_client, postgres_transactions):
    item = load_test_data("test_item.json")
    postgres_transactions.create_item(item, request=MockStarletteRequest)

    resp = app_client.get("/search", params={"collections": ["test-collection"]})
    assert resp.status_code == 200
    resp_json = resp.json()
    assert list(resp_json["features"][0]["properties"]) == ["datetime"]


def test_app_query_extension_gt(load_test_data, app_client, postgres_transactions):
    test_item = load_test_data("test_item.json")
    postgres_transactions.create_item(test_item, request=MockStarletteRequest)

    params = {"query": {"proj:epsg": {"gt": test_item["properties"]["proj:epsg"]}}}
    resp = app_client.post("/search", json=params)
    assert resp.status_code == 200
    resp_json = resp.json()
    assert len(resp_json["features"]) == 0


def test_app_query_extension_gte(load_test_data, app_client, postgres_transactions):
    test_item = load_test_data("test_item.json")
    postgres_transactions.create_item(test_item, request=MockStarletteRequest)

    params = {"query": {"proj:epsg": {"gte": test_item["properties"]["proj:epsg"]}}}
    resp = app_client.post("/search", json=params)
    assert resp.status_code == 200
    resp_json = resp.json()
    assert len(resp_json["features"]) == 1


def test_app_query_extension_limit_lt0(
    load_test_data, app_client, postgres_transactions
):
    item = load_test_data("test_item.json")
    postgres_transactions.create_item(item, request=MockStarletteRequest)

    params = {"limit": -1}
    resp = app_client.post("/search", json=params)
    assert resp.status_code == 400


def test_app_query_extension_limit_gt10000(
    load_test_data, app_client, postgres_transactions
):
    item = load_test_data("test_item.json")
    postgres_transactions.create_item(item, request=MockStarletteRequest)

    params = {"limit": 10001}
    resp = app_client.post("/search", json=params)
    assert resp.status_code == 400


def test_app_query_extension_limit_10000(
    load_test_data, app_client, postgres_transactions
):
    item = load_test_data("test_item.json")
    postgres_transactions.create_item(item, request=MockStarletteRequest)

    params = {"limit": 10000}
    resp = app_client.post("/search", json=params)
    assert resp.status_code == 200


def test_app_sort_extension(load_test_data, app_client, postgres_transactions):
    first_item = load_test_data("test_item.json")
    item_date = datetime.strptime(
        first_item["properties"]["datetime"], "%Y-%m-%dT%H:%M:%SZ"
    )
    postgres_transactions.create_item(first_item, request=MockStarletteRequest)

    second_item = load_test_data("test_item.json")
    second_item["id"] = "another-item"
    another_item_date = item_date - timedelta(days=1)
    second_item["properties"]["datetime"] = another_item_date.strftime(
        "%Y-%m-%dT%H:%M:%SZ"
    )
    postgres_transactions.create_item(second_item, request=MockStarletteRequest)

    params = {
        "collections": [first_item["collection"]],
        "sortby": [{"field": "datetime", "direction": "desc"}],
    }
    resp = app_client.post("/search", json=params)
    assert resp.status_code == 200
    resp_json = resp.json()
    assert resp_json["features"][0]["id"] == first_item["id"]
    assert resp_json["features"][1]["id"] == second_item["id"]


def test_search_invalid_date(load_test_data, app_client, postgres_transactions):
    item = load_test_data("test_item.json")
    postgres_transactions.create_item(item, request=MockStarletteRequest)

    params = {
        "datetime": "2020-XX-01/2020-10-30",
        "collections": [item["collection"]],
    }

    resp = app_client.post("/search", json=params)
    assert resp.status_code == 400


<<<<<<< HEAD
def test_search_point_intersects(load_test_data, app_client, postgres_transactions):
    item = load_test_data("test_item.json")
    postgres_transactions.create_item(item, request=MockStarletteRequest)

    point = [150.04, -33.14]
    intersects = {"type": "Point", "coordinates": point}

    params = {
        "intersects": intersects,
        "collections": [item["collection"]],
    }
    resp = app_client.post("/search", json=params)
    assert resp.status_code == 200
    resp_json = resp.json()
    assert len(resp_json["features"]) == 1
=======
def test_datetime_non_interval(load_test_data, app_client, postgres_transactions):
    item = load_test_data("test_item.json")
    postgres_transactions.create_item(item, request=MockStarletteRequest)
    alternate_formats = [
        "2020-02-12T12:30:22+00:00",
        "2020-02-12T12:30:22.00Z",
        "2020-02-12T12:30:22Z",
        "2020-02-12T12:30:22.00+00:00",
    ]
    for date in alternate_formats:
        params = {
            "datetime": date,
            "collections": [item["collection"]],
        }

        resp = app_client.post("/search", json=params)
        assert resp.status_code == 200
        resp_json = resp.json()
        # datetime is returned in this format "2020-02-12T12:30:22+00:00"
        assert resp_json["features"][0]["properties"]["datetime"][0:19] == date[0:19]
>>>>>>> 27d2d2af


def test_bbox_3d(load_test_data, app_client, postgres_transactions):
    item = load_test_data("test_item.json")
    postgres_transactions.create_item(item, request=MockStarletteRequest)

    australia_bbox = [106.343365, -47.199523, 0.1, 168.218365, -19.437288, 0.1]
    params = {
        "bbox": australia_bbox,
        "collections": [item["collection"]],
    }
    resp = app_client.post("/search", json=params)
    assert resp.status_code == 200
    resp_json = resp.json()
    assert len(resp_json["features"]) == 1


def test_search_line_string_intersects(
    load_test_data, app_client, postgres_transactions
):
    item = load_test_data("test_item.json")
    postgres_transactions.create_item(item, request=MockStarletteRequest)

    line = [[150.04, -33.14], [150.22, -33.89]]
    intersects = {"type": "LineString", "coordinates": line}

    params = {
        "intersects": intersects,
        "collections": [item["collection"]],
    }
    resp = app_client.post("/search", json=params)
    assert resp.status_code == 200
    resp_json = resp.json()
    assert len(resp_json["features"]) == 1<|MERGE_RESOLUTION|>--- conflicted
+++ resolved
@@ -174,7 +174,6 @@
     assert resp.status_code == 400
 
 
-<<<<<<< HEAD
 def test_search_point_intersects(load_test_data, app_client, postgres_transactions):
     item = load_test_data("test_item.json")
     postgres_transactions.create_item(item, request=MockStarletteRequest)
@@ -190,7 +189,8 @@
     assert resp.status_code == 200
     resp_json = resp.json()
     assert len(resp_json["features"]) == 1
-=======
+
+    
 def test_datetime_non_interval(load_test_data, app_client, postgres_transactions):
     item = load_test_data("test_item.json")
     postgres_transactions.create_item(item, request=MockStarletteRequest)
@@ -211,7 +211,6 @@
         resp_json = resp.json()
         # datetime is returned in this format "2020-02-12T12:30:22+00:00"
         assert resp_json["features"][0]["properties"]["datetime"][0:19] == date[0:19]
->>>>>>> 27d2d2af
 
 
 def test_bbox_3d(load_test_data, app_client, postgres_transactions):
