--- conflicted
+++ resolved
@@ -59,21 +59,7 @@
             raise NotFoundError(f"{table.__name__} {id} not found")
         return row
 
-<<<<<<< HEAD
-    def conformance(self, **kwargs) -> Conformance:
-        """Conformance classes."""
-        return Conformance(
-            conformsTo=[
-                "https://stacspec.org/STAC-api.html",
-                "http://docs.opengeospatial.org/is/17-069r3/17-069r3.html#ats_geojson",
-                "https://api.stacspec.org/v1.0.0-beta.2/item-search",
-            ]
-        )
-
-    def all_collections(self, **kwargs) -> List[Collection]:
-=======
     def all_collections(self, **kwargs) -> Collections:
->>>>>>> 8222b409
         """Read all collections from the database."""
         base_url = str(kwargs["request"].base_url)
         with self.session.reader.context_session() as session:
