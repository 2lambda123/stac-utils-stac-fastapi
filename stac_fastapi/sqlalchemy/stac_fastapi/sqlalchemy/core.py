"""Item crud client."""
import json
import logging
from datetime import datetime
from typing import Any, Dict, List, Optional, Set, Type, Union
from urllib.parse import urlencode, urljoin

import attr
import geoalchemy2 as ga
import sqlalchemy as sa
from shapely.geometry import Polygon as ShapelyPolygon
from shapely.geometry import shape
from sqlakeyset import get_page
from sqlalchemy import func
from sqlalchemy.orm import Session as SqlSession
from stac_pydantic import ItemCollection
from stac_pydantic.api import ConformanceClasses, LandingPage
from stac_pydantic.api.extensions.paging import PaginationLink
from stac_pydantic.shared import Link, MimeTypes, Relations

from stac_fastapi.extensions.core import ContextExtension, FieldsExtension
from stac_fastapi.sqlalchemy.models import database, schemas
from stac_fastapi.sqlalchemy.models.links import CollectionLinks
from stac_fastapi.sqlalchemy.session import Session
from stac_fastapi.sqlalchemy.tokens import PaginationTokenClient
from stac_fastapi.types.config import Settings
from stac_fastapi.types.core import BaseCoreClient
from stac_fastapi.types.errors import NotFoundError
from stac_fastapi.types.search import STACSearch

logger = logging.getLogger(__name__)

NumType = Union[float, int]


@attr.s
class CoreCrudClient(PaginationTokenClient, BaseCoreClient):
    """Client for core endpoints defined by stac."""

<<<<<<< HEAD
    title: str = attr.ib(default="Arturo STAC API")
    description: str = attr.ib(default="Arturo raster datastore")
=======
    landing_page_id: str = attr.ib(default="stac-api")
>>>>>>> 8d51f6db
    session: Session = attr.ib(default=attr.Factory(Session.create_from_env))
    item_table: Type[database.Item] = attr.ib(default=database.Item)
    collection_table: Type[database.Collection] = attr.ib(default=database.Collection)

    @staticmethod
    def _lookup_id(
        id: str, table: Type[database.BaseModel], session: SqlSession
    ) -> Type[database.BaseModel]:
        """Lookup row by id."""
        row = session.query(table).filter(table.id == id).first()
        if not row:
            raise NotFoundError(f"{table.__name__} {id} not found")
        return row

    def landing_page(self, **kwargs) -> LandingPage:
        """Landing page."""
        base_url = str(kwargs["request"].base_url)
        landing_page = LandingPage(
<<<<<<< HEAD
            title=self.title,
            description=self.description,
=======
            id=self.landing_page_id,
            title="Arturo STAC API",
            description="Arturo raster datastore",
>>>>>>> 8d51f6db
            links=[
                Link(
                    rel=Relations.self,
                    type=MimeTypes.json,
                    href=base_url,
                ),
                Link(
                    rel="data",
                    type=MimeTypes.json,
                    href=urljoin(base_url, "collections"),
                ),
                Link(
                    rel=Relations.docs,
                    type=MimeTypes.html,
                    title="OpenAPI docs",
                    href=urljoin(str(base_url), "docs"),
                ),
                Link(
                    rel=Relations.conformance,
                    type=MimeTypes.json,
                    title="STAC/WFS3 conformance classes implemented by this server",
                    href=urljoin(str(base_url), "conformance"),
                ),
                Link(
                    rel=Relations.search,
                    type=MimeTypes.geojson,
                    title="STAC search",
                    href=urljoin(str(base_url), "search"),
                ),
            ],
        )
        collections = self.all_collections(request=kwargs["request"])
        for coll in collections:
            coll_link = CollectionLinks(
                collection_id=coll.id, base_url=str(base_url)
            ).self()
            coll_link.rel = Relations.child
            coll_link.title = coll.title
            landing_page.links.append(coll_link)
        return landing_page

    def conformance(self, **kwargs) -> ConformanceClasses:
        """Conformance classes."""
        return ConformanceClasses(
            conformsTo=[
                "https://stacspec.org/STAC-api.html",
                "http://docs.opengeospatial.org/is/17-069r3/17-069r3.html#ats_geojson",
            ]
        )

    def all_collections(self, **kwargs) -> List[schemas.Collection]:
        """Read all collections from the database."""
        with self.session.reader.context_session() as session:
            collections = session.query(self.collection_table).all()
            response = []
            for collection in collections:
                collection.base_url = str(kwargs["request"].base_url)
                response.append(schemas.Collection.from_orm(collection))
            return response

    def get_collection(self, id: str, **kwargs) -> schemas.Collection:
        """Get collection by id."""
        with self.session.reader.context_session() as session:
            collection = self._lookup_id(id, self.collection_table, session)
            # TODO: Don't do this
            collection.base_url = str(kwargs["request"].base_url)
            return schemas.Collection.from_orm(collection)

    def item_collection(
        self, id: str, limit: int = 10, token: str = None, **kwargs
    ) -> ItemCollection:
        """Read an item collection from the database."""
        with self.session.reader.context_session() as session:
            collection_children = (
                session.query(self.item_table)
                .join(self.collection_table)
                .filter(self.collection_table.id == id)
                .order_by(self.item_table.datetime.desc(), self.item_table.id)
            )
            count = None
            if self.extension_is_enabled(ContextExtension):
                count_query = collection_children.statement.with_only_columns(
                    [func.count()]
                ).order_by(None)
                count = collection_children.session.execute(count_query).scalar()
            token = self.get_token(token) if token else token
            page = get_page(collection_children, per_page=limit, page=(token or False))
            # Create dynamic attributes for each page
            page.next = (
                self.insert_token(keyset=page.paging.bookmark_next)
                if page.paging.has_next
                else None
            )
            page.previous = (
                self.insert_token(keyset=page.paging.bookmark_previous)
                if page.paging.has_previous
                else None
            )

            links = []
            if page.next:
                links.append(
                    PaginationLink(
                        rel=Relations.next,
                        type="application/geo+json",
                        href=f"{kwargs['request'].base_url}collections/{id}/items?token={page.next}&limit={limit}",
                        method="GET",
                    )
                )
            if page.previous:
                links.append(
                    PaginationLink(
                        rel=Relations.previous,
                        type="application/geo+json",
                        href=f"{kwargs['request'].base_url}collections/{id}/items?token={page.previous}&limit={limit}",
                        method="GET",
                    )
                )

            response_features = []
            for item in page:
                item.base_url = str(kwargs["request"].base_url)
                response_features.append(schemas.Item.from_orm(item))

            context_obj = None
            if self.extension_is_enabled(ContextExtension):
                context_obj = {"returned": len(page), "limit": limit, "matched": count}

            return ItemCollection(
                type="FeatureCollection",
                context=context_obj,
                features=response_features,
                links=links,
            )

    def get_item(self, item_id: str, collection_id: str, **kwargs) -> schemas.Item:
        """Get item by id."""
        with self.session.reader.context_session() as session:
            item = self._lookup_id(item_id, self.item_table, session)
            item.base_url = str(kwargs["request"].base_url)
            return schemas.Item.from_orm(item)

    def get_search(
        self,
        collections: Optional[List[str]] = None,
        ids: Optional[List[str]] = None,
        bbox: Optional[List[NumType]] = None,
        datetime: Optional[Union[str, datetime]] = None,
        limit: Optional[int] = 10,
        query: Optional[str] = None,
        token: Optional[str] = None,
        fields: Optional[List[str]] = None,
        sortby: Optional[str] = None,
        **kwargs,
    ) -> Dict[str, Any]:
        """GET search catalog."""
        # Parse request parameters
        base_args = {
            "collections": collections,
            "ids": ids,
            "bbox": bbox,
            "limit": limit,
            "token": token,
            "query": json.loads(query) if query else query,
        }
        if datetime:
            base_args["datetime"] = datetime
        if sortby:
            # https://github.com/radiantearth/stac-spec/tree/master/api-spec/extensions/sort#http-get-or-post-form
            sort_param = []
            for sort in sortby:
                sort_param.append(
                    {
                        "field": sort[1:],
                        "direction": "asc" if sort[0] == "+" else "desc",
                    }
                )
            base_args["sortby"] = sort_param

        if fields:
            includes = set()
            excludes = set()
            for field in fields:
                if field[0] == "-":
                    excludes.add(field[1:])
                elif field[0] == "+":
                    includes.add(field[1:])
                else:
                    includes.add(field)
            base_args["fields"] = {"include": includes, "exclude": excludes}

        # Do the request
        search_request = STACSearch(**base_args)
        resp = self.post_search(search_request, request=kwargs["request"])

        # Pagination
        page_links = []
        for link in resp["links"]:
            if link.rel == Relations.next or link.rel == Relations.previous:
                query_params = dict(kwargs["request"].query_params)
                if link.body and link.merge:
                    query_params.update(link.body)
                link.method = "GET"
                link.href = f"{link.href}?{urlencode(query_params)}"
                link.body = None
                link.merge = False
                page_links.append(link)
            else:
                page_links.append(link)
        resp["links"] = page_links
        return resp

    def post_search(self, search_request: STACSearch, **kwargs) -> Dict[str, Any]:
        """POST search catalog."""
        with self.session.reader.context_session() as session:
            token = (
                self.get_token(search_request.token) if search_request.token else False
            )
            query = session.query(self.item_table)

            # Filter by collection
            count = None
            if search_request.collections:
                query = query.join(self.collection_table).filter(
                    sa.or_(
                        *[
                            self.collection_table.id == col_id
                            for col_id in search_request.collections
                        ]
                    )
                )

            # Sort
            if search_request.sortby:
                sort_fields = [
                    getattr(
                        self.item_table.get_field(sort.field), sort.direction.value
                    )()
                    for sort in search_request.sortby
                ]
                sort_fields.append(self.item_table.id)
                query = query.order_by(*sort_fields)
            else:
                # Default sort is date
                query = query.order_by(
                    self.item_table.datetime.desc(), self.item_table.id
                )

            # Ignore other parameters if ID is present
            if search_request.ids:
                id_filter = sa.or_(
                    *[self.item_table.id == i for i in search_request.ids]
                )
                items = query.filter(id_filter).order_by(self.item_table.id)
                page = get_page(items, per_page=search_request.limit, page=token)
                if self.extension_is_enabled(ContextExtension):
                    count = len(search_request.ids)
                page.next = (
                    self.insert_token(keyset=page.paging.bookmark_next)
                    if page.paging.has_next
                    else None
                )
                page.previous = (
                    self.insert_token(keyset=page.paging.bookmark_previous)
                    if page.paging.has_previous
                    else None
                )

            else:
                # Spatial query
                poly = None
                if search_request.intersects is not None:
                    poly = shape(search_request.intersects)
                elif search_request.bbox:
                    poly = ShapelyPolygon.from_bounds(*search_request.bbox)

                if poly:
                    filter_geom = ga.shape.from_shape(poly, srid=4326)
                    query = query.filter(
                        ga.func.ST_Intersects(self.item_table.geometry, filter_geom)
                    )

                # Temporal query
                if search_request.datetime:
                    # Two tailed query (between)
                    if ".." not in search_request.datetime:
                        query = query.filter(
                            self.item_table.datetime.between(*search_request.datetime)
                        )
                    # All items after the start date
                    if search_request.datetime[0] != "..":
                        query = query.filter(
                            self.item_table.datetime >= search_request.datetime[0]
                        )
                    # All items before the end date
                    if search_request.datetime[1] != "..":
                        query = query.filter(
                            self.item_table.datetime <= search_request.datetime[1]
                        )

                # Query fields
                if search_request.query:
                    for (field_name, expr) in search_request.query.items():
                        field = self.item_table.get_field(field_name)
                        for (op, value) in expr.items():
                            query = query.filter(op.operator(field, value))

                if self.extension_is_enabled(ContextExtension):
                    count_query = query.statement.with_only_columns(
                        [func.count()]
                    ).order_by(None)
                    count = query.session.execute(count_query).scalar()
                page = get_page(query, per_page=search_request.limit, page=token)
                # Create dynamic attributes for each page
                page.next = (
                    self.insert_token(keyset=page.paging.bookmark_next)
                    if page.paging.has_next
                    else None
                )
                page.previous = (
                    self.insert_token(keyset=page.paging.bookmark_previous)
                    if page.paging.has_previous
                    else None
                )

            links = []
            if page.next:
                links.append(
                    PaginationLink(
                        rel=Relations.next,
                        type="application/geo+json",
                        href=f"{kwargs['request'].base_url}search",
                        method="POST",
                        body={"token": page.next},
                        merge=True,
                    )
                )
            if page.previous:
                links.append(
                    PaginationLink(
                        rel=Relations.previous,
                        type="application/geo+json",
                        href=f"{kwargs['request'].base_url}search",
                        method="POST",
                        body={"token": page.previous},
                        merge=True,
                    )
                )

            response_features = []
            filter_kwargs = {}
            if self.extension_is_enabled(FieldsExtension):
                if search_request.query is not None:
                    query_include: Set[str] = set(
                        [
                            k
                            if k in Settings.get().indexed_fields
                            else f"properties.{k}"
                            for k in search_request.query.keys()
                        ]
                    )
                    if not search_request.field.include:
                        search_request.field.include = query_include
                    else:
                        search_request.field.include.union(query_include)

                filter_kwargs = search_request.field.filter_fields

            xvals = []
            yvals = []
            for item in page:
                item.base_url = str(kwargs["request"].base_url)
                item_model = schemas.Item.from_orm(item)
                xvals += [item_model.bbox[0], item_model.bbox[2]]
                yvals += [item_model.bbox[1], item_model.bbox[3]]
                response_features.append(item_model.to_dict(**filter_kwargs))

        try:
            bbox = (min(xvals), min(yvals), max(xvals), max(yvals))
        except ValueError:
            bbox = None

        context_obj = None
        if self.extension_is_enabled(ContextExtension):
            context_obj = {
                "returned": len(page),
                "limit": search_request.limit,
                "matched": count,
            }

        return {
            "type": "FeatureCollection",
            "context": context_obj,
            "features": response_features,
            "links": links,
            "bbox": bbox,
        }<|MERGE_RESOLUTION|>--- conflicted
+++ resolved
@@ -37,12 +37,9 @@
 class CoreCrudClient(PaginationTokenClient, BaseCoreClient):
     """Client for core endpoints defined by stac."""
 
-<<<<<<< HEAD
+    landing_page_id: str = attr.ib(default="stac-api")
     title: str = attr.ib(default="Arturo STAC API")
     description: str = attr.ib(default="Arturo raster datastore")
-=======
-    landing_page_id: str = attr.ib(default="stac-api")
->>>>>>> 8d51f6db
     session: Session = attr.ib(default=attr.Factory(Session.create_from_env))
     item_table: Type[database.Item] = attr.ib(default=database.Item)
     collection_table: Type[database.Collection] = attr.ib(default=database.Collection)
@@ -61,14 +58,11 @@
         """Landing page."""
         base_url = str(kwargs["request"].base_url)
         landing_page = LandingPage(
-<<<<<<< HEAD
             title=self.title,
             description=self.description,
-=======
             id=self.landing_page_id,
-            title="Arturo STAC API",
-            description="Arturo raster datastore",
->>>>>>> 8d51f6db
+            title=self.title,
+            description=self.description,
             links=[
                 Link(
                     rel=Relations.self,
