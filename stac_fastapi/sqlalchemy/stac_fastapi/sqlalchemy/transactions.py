"""transactions extension client."""

import logging
from typing import Optional, Type, Union

import attr
from starlette.responses import Response

from stac_fastapi.extensions.third_party.bulk_transactions import (
    BaseBulkTransactionsClient,
    Items,
)
from stac_fastapi.sqlalchemy import serializers
from stac_fastapi.sqlalchemy.models import database
from stac_fastapi.sqlalchemy.session import Session
from stac_fastapi.types import stac as stac_types
from stac_fastapi.types.core import BaseTransactionsClient
from stac_fastapi.types.errors import NotFoundError

logger = logging.getLogger(__name__)


@attr.s
class TransactionsClient(BaseTransactionsClient):
    """Transactions extension specific CRUD operations."""

    session: Session = attr.ib(default=attr.Factory(Session.create_from_env))
    collection_table: Type[database.Collection] = attr.ib(default=database.Collection)
    item_table: Type[database.Item] = attr.ib(default=database.Item)
    item_serializer: Type[serializers.Serializer] = attr.ib(
        default=serializers.ItemSerializer
    )
    collection_serializer: Type[serializers.Serializer] = attr.ib(
        default=serializers.CollectionSerializer
    )

    def create_item(
        self, item: stac_types.Item, **kwargs
    ) -> Optional[Union[stac_types.Item, Response]]:
        """Create item."""
        base_url = str(kwargs["request"].base_url)
<<<<<<< HEAD

        # If a feature collection is posted
        if model["type"] == "FeatureCollection":
            bulk_client = BulkTransactionsClient(session=self.session)
            bulk_client.bulk_item_insert(items=model["features"])
            return None

        # Otherwise a single item has been posted
        data = self.item_serializer.stac_to_db(model)
=======
        data = self.item_serializer.stac_to_db(item)
>>>>>>> a3185b4d
        with self.session.writer.context_session() as session:
            session.add(data)
            return self.item_serializer.db_to_stac(data, base_url)

    def create_collection(
        self, collection: stac_types.Collection, **kwargs
    ) -> Optional[Union[stac_types.Collection, Response]]:
        """Create collection."""
        base_url = str(kwargs["request"].base_url)
        data = self.collection_serializer.stac_to_db(collection)
        with self.session.writer.context_session() as session:
            session.add(data)
            return self.collection_serializer.db_to_stac(data, base_url=base_url)

    def update_item(
        self, item: stac_types.Item, **kwargs
    ) -> Optional[Union[stac_types.Item, Response]]:
        """Update item."""
        base_url = str(kwargs["request"].base_url)
        with self.session.reader.context_session() as session:
            query = session.query(self.item_table).filter(
                self.item_table.id == item["id"]
            )
            query = query.filter(self.item_table.collection_id == item["collection"])
            if not query.scalar():
                raise NotFoundError(
                    f"Item {item['id']} in collection {item['collection']}"
                )
            # SQLAlchemy orm updates don't seem to like geoalchemy types
            db_model = self.item_serializer.stac_to_db(item)
            query.update(self.item_serializer.row_to_dict(db_model))
            stac_item = self.item_serializer.db_to_stac(db_model, base_url)

            return stac_item

    def update_collection(
        self, collection: stac_types.Collection, **kwargs
    ) -> Optional[Union[stac_types.Collection, Response]]:
        """Update collection."""
        base_url = str(kwargs["request"].base_url)
        with self.session.reader.context_session() as session:
            query = session.query(self.collection_table).filter(
                self.collection_table.id == collection["id"]
            )
            if not query.scalar():
                raise NotFoundError(f"Item {collection['id']} not found")

            # SQLAlchemy orm updates don't seem to like geoalchemy types
            db_model = self.collection_serializer.stac_to_db(collection)
            query.update(self.collection_serializer.row_to_dict(db_model))

            return self.collection_serializer.db_to_stac(db_model, base_url)

    def delete_item(
        self, item_id: str, collection_id: str, **kwargs
    ) -> Optional[Union[stac_types.Item, Response]]:
        """Delete item."""
        base_url = str(kwargs["request"].base_url)
        with self.session.writer.context_session() as session:
            query = session.query(self.item_table).filter(
                self.item_table.collection_id == collection_id
            )
            query = query.filter(self.item_table.id == item_id)
            data = query.first()
            if not data:
                raise NotFoundError(
                    f"Item {item_id} not found in collection {collection_id}"
                )
            query.delete()
            return self.item_serializer.db_to_stac(data, base_url=base_url)

    def delete_collection(
        self, collection_id: str, **kwargs
    ) -> Optional[Union[stac_types.Collection, Response]]:
        """Delete collection."""
        base_url = str(kwargs["request"].base_url)
        with self.session.writer.context_session() as session:
            query = session.query(self.collection_table).filter(
                self.collection_table.id == collection_id
            )
            data = query.first()
            if not data:
                raise NotFoundError(f"Collection {collection_id} not found")
            query.delete()
            return self.collection_serializer.db_to_stac(data, base_url=base_url)


@attr.s
class BulkTransactionsClient(BaseBulkTransactionsClient):
    """Postgres bulk transactions."""

    session: Session = attr.ib(default=attr.Factory(Session.create_from_env))
    debug: bool = attr.ib(default=False)
    item_table: Type[database.Item] = attr.ib(default=database.Item)
    item_serializer: Type[serializers.Serializer] = attr.ib(
        default=serializers.ItemSerializer
    )

    def __attrs_post_init__(self):
        """Create sqlalchemy engine."""
        self.engine = self.session.writer.cached_engine

    def _preprocess_item(self, item: stac_types.Item) -> stac_types.Item:
        """Preprocess items to match data model.

        # TODO: dedup with GetterDict logic (ref #58)
        """
        db_model = self.item_serializer.stac_to_db(item)
        return self.item_serializer.row_to_dict(db_model)

    def bulk_item_insert(
        self, items: Items, chunk_size: Optional[int] = None, **kwargs
    ) -> str:
        """Bulk item insertion using sqlalchemy core.

        https://docs.sqlalchemy.org/en/13/faq/performance.html#i-m-inserting-400-000-rows-with-the-orm-and-it-s-really-slow
        """
        # Use items.items because schemas.Items is a model with an items key
        processed_items = [self._preprocess_item(item) for item in items]
        return_msg = f"Successfully added {len(processed_items)} items."
        if chunk_size:
            for chunk in self._chunks(processed_items, chunk_size):
                self.engine.execute(self.item_table.__table__.insert(), chunk)
            return return_msg

        self.engine.execute(self.item_table.__table__.insert(), processed_items)
        return return_msg<|MERGE_RESOLUTION|>--- conflicted
+++ resolved
@@ -35,11 +35,10 @@
     )
 
     def create_item(
-        self, item: stac_types.Item, **kwargs
+        self, model: Union[stac_types.Item, stac_types.ItemCollection], **kwargs
     ) -> Optional[Union[stac_types.Item, Response]]:
         """Create item."""
         base_url = str(kwargs["request"].base_url)
-<<<<<<< HEAD
 
         # If a feature collection is posted
         if model["type"] == "FeatureCollection":
@@ -49,9 +48,6 @@
 
         # Otherwise a single item has been posted
         data = self.item_serializer.stac_to_db(model)
-=======
-        data = self.item_serializer.stac_to_db(item)
->>>>>>> a3185b4d
         with self.session.writer.context_session() as session:
             session.add(data)
             return self.item_serializer.db_to_stac(data, base_url)
