--- conflicted
+++ resolved
@@ -1,27 +1,43 @@
 repos:
-<<<<<<< HEAD
   - repo: https://github.com/PyCQA/isort
     rev: 5.8.0
     hooks:
       - id: isort
         language_version: python3.8
+
   - repo: https://github.com/psf/black
-    rev: 20.8b1
+    rev: 22.3.0
     hooks:
-      - id: black
-        args: ['--safe']
-        language_version: python3.8
+        - id: black
+          args: ['--safe']
+          language_version: python3.8
+
   - repo: https://gitlab.com/pycqa/flake8
     rev: 3.9.0
     hooks:
-      - id: flake8
-        language_version: python3.8
-        args: [
-            # E501 let black handle all line length decisions
-            # W503 black conflicts with "line break before operator" rule
-            # E203 black conflicts with "whitespace before ':'" rule
-            '--ignore=E501,W503,E203,C901'
-        ]
+        - id: flake8
+          language_version: python3.8
+          args: [
+              # E501 let black handle all line length decisions
+              # W503 black conflicts with "line break before operator" rule
+              # E203 black conflicts with "whitespace before ':'" rule
+              '--ignore=E501,W503,E203,C901']
+
+  - repo: https://github.com/chewse/pre-commit-mirrors-pydocstyle
+    # 2.1.1
+    rev: v2.1.1
+    hooks:
+        - id: pydocstyle
+          language_version: python3.8
+          exclude: '.*(test|alembic|scripts).*'
+          args: [
+             # Check for docstring presence only
+             '--select=D1',
+
+          ]
+             # Don't require docstrings for tests
+             # '--match=(?!test).*\.py']
+
   - repo: https://github.com/pycqa/pydocstyle
     rev: 6.1.1
     hooks:
@@ -31,62 +47,4 @@
         args: [
            # Check for docstring presence only
            '--convention=google',
-        ]
-=======
-    - repo: https://github.com/PyCQA/isort
-      rev: 5.8.0
-      hooks:
-        - id: isort
-          language_version: python3.8
-    -
-        repo: https://github.com/psf/black
-        rev: 22.3.0
-        hooks:
-            - id: black
-              args: ['--safe']
-              language_version: python3.8
-    -
-        repo: https://gitlab.com/pycqa/flake8
-        rev: 3.9.0
-        hooks:
-            - id: flake8
-              language_version: python3.8
-              args: [
-                  # E501 let black handle all line length decisions
-                  # W503 black conflicts with "line break before operator" rule
-                  # E203 black conflicts with "whitespace before ':'" rule
-                  '--ignore=E501,W503,E203,C901']
-    -
-        repo: https://github.com/chewse/pre-commit-mirrors-pydocstyle
-        # 2.1.1
-        rev: v2.1.1
-        hooks:
-            - id: pydocstyle
-              language_version: python3.8
-              exclude: '.*(test|alembic|scripts).*'
-              args: [
-                 # Check for docstring presence only
-                 '--select=D1',
-
-              ]
-                 # Don't require docstrings for tests
-                 # '--match=(?!test).*\.py']
-#    -
-#        repo: https://github.com/pre-commit/mirrors-mypy
-#        rev: v0.770
-#        hooks:
-#            -   id: mypy
-#                language_version: python3.8
-#                args: [--no-strict-optional, --ignore-missing-imports]
-    -
-        repo: https://github.com/PyCQA/pydocstyle
-        rev: 6.0.0
-        hooks:
-          - id: pydocstyle
-            language_version: python3.8
-            exclude: '.*(test|alembic|scripts).*'
-            #args: [
-                # Don't require docstrings for tests
-                #'--match=(?!test|alembic|scripts).*\.py',
-            #]
->>>>>>> 526501be
+        ]