repos:
<<<<<<< HEAD
    -
        repo: https://github.com/charliermarsh/ruff-pre-commit
        rev: 'v0.0.258'
        hooks:
            - id: ruff
              args:
                  - --fix
    -
        repo: https://github.com/psf/black
        rev: 22.12.0
        hooks:
            - id: black
              args: ['--safe']
              language_version: python3.8
    -
        repo: https://github.com/chewse/pre-commit-mirrors-pydocstyle
        # 2.1.1
        rev: v2.1.1
        hooks:
            - id: pydocstyle
              language_version: python3.8
              exclude: '.*(test|alembic|scripts).*'
              args: [
                 # Check for docstring presence only
                 '--select=D1',

              ]
                 # Don't require docstrings for tests
                 # '--match=(?!test).*\.py']
#    -
#        repo: https://github.com/pre-commit/mirrors-mypy
#        rev: v0.770
#        hooks:
#            -   id: mypy
#                language_version: python3.8
#                args: [--no-strict-optional, --ignore-missing-imports]
    -
        repo: https://github.com/PyCQA/pydocstyle
        rev: 6.3.0
        hooks:
          - id: pydocstyle
            language_version: python3.8
            exclude: '.*(test|alembic|scripts).*'
            #args: [
                # Don't require docstrings for tests
                #'--match=(?!test|alembic|scripts).*\.py',
            #]
=======
  - repo: https://github.com/PyCQA/isort
    rev: 5.12.0
    hooks:
      - id: isort
        language_version: python3.8
  - repo: https://github.com/psf/black
    rev: 22.12.0
    hooks:
      - id: black
        args: ["--safe"]
        language_version: python3.8
  - repo: https://github.com/pycqa/flake8
    rev: 6.0.0
    hooks:
      - id: flake8
        language_version: python3.8
        args: [
            # E501 let black handle all line length decisions
            # W503 black conflicts with "line break before operator" rule
            # E203 black conflicts with "whitespace before ':'" rule
            "--ignore=E501,W503,E203,C901",
          ]
  - repo: https://github.com/chewse/pre-commit-mirrors-pydocstyle
    # 2.1.1
    rev: v2.1.1
    hooks:
      - id: pydocstyle
        language_version: python3.8
        exclude: ".*(test|alembic|scripts).*"
        args:
          [
            # Check for docstring presence only
            "--select=D1",
          ]
          # Don't require docstrings for tests
          # '--match=(?!test).*\.py']
  #    -
  #        repo: https://github.com/pre-commit/mirrors-mypy
  #        rev: v0.770
  #        hooks:
  #            -   id: mypy
  #                language_version: python3.8
  #                args: [--no-strict-optional, --ignore-missing-imports]
  - repo: https://github.com/PyCQA/pydocstyle
    rev: 6.3.0
    hooks:
      - id: pydocstyle
        language_version: python3.8
        exclude: ".*(test|alembic|scripts).*"
        #args: [
        # Don't require docstrings for tests
        #'--match=(?!test|alembic|scripts).*\.py',
        #]
>>>>>>> 74a7909d
<|MERGE_RESOLUTION|>--- conflicted
+++ resolved
@@ -1,53 +1,4 @@
 repos:
-<<<<<<< HEAD
-    -
-        repo: https://github.com/charliermarsh/ruff-pre-commit
-        rev: 'v0.0.258'
-        hooks:
-            - id: ruff
-              args:
-                  - --fix
-    -
-        repo: https://github.com/psf/black
-        rev: 22.12.0
-        hooks:
-            - id: black
-              args: ['--safe']
-              language_version: python3.8
-    -
-        repo: https://github.com/chewse/pre-commit-mirrors-pydocstyle
-        # 2.1.1
-        rev: v2.1.1
-        hooks:
-            - id: pydocstyle
-              language_version: python3.8
-              exclude: '.*(test|alembic|scripts).*'
-              args: [
-                 # Check for docstring presence only
-                 '--select=D1',
-
-              ]
-                 # Don't require docstrings for tests
-                 # '--match=(?!test).*\.py']
-#    -
-#        repo: https://github.com/pre-commit/mirrors-mypy
-#        rev: v0.770
-#        hooks:
-#            -   id: mypy
-#                language_version: python3.8
-#                args: [--no-strict-optional, --ignore-missing-imports]
-    -
-        repo: https://github.com/PyCQA/pydocstyle
-        rev: 6.3.0
-        hooks:
-          - id: pydocstyle
-            language_version: python3.8
-            exclude: '.*(test|alembic|scripts).*'
-            #args: [
-                # Don't require docstrings for tests
-                #'--match=(?!test|alembic|scripts).*\.py',
-            #]
-=======
   - repo: https://github.com/PyCQA/isort
     rev: 5.12.0
     hooks:
@@ -100,5 +51,4 @@
         #args: [
         # Don't require docstrings for tests
         #'--match=(?!test|alembic|scripts).*\.py',
-        #]
->>>>>>> 74a7909d
+        #]