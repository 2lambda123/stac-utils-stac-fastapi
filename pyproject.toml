--- conflicted
+++ resolved
@@ -15,13 +15,8 @@
     "W",
 ]
 
-<<<<<<< HEAD
-[tool.ruff.mccabe]
-max-complexity = 12
-=======
 [tool.isort]
 profile = "black"
 known_first_party = "stac_fastapi"
 known_third_party = ["stac-pydantic", "fastapi"]
-sections = ["FUTURE", "STDLIB", "THIRDPARTY", "FIRSTPARTY", "LOCALFOLDER"]
->>>>>>> 74a7909d
+sections = ["FUTURE", "STDLIB", "THIRDPARTY", "FIRSTPARTY", "LOCALFOLDER"]